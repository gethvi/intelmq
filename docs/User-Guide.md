--- conflicted
+++ resolved
@@ -147,11 +147,7 @@
 
 ## Pipeline Configuration
 
-<<<<<<< HEAD
 This configuration is used by each bot to load the source pipeline and destination pipelines associated to each of them. IntelMQ Manager generates this configuration.
-=======
-This configuration is used by each bot to load the pipeline of associated source- and destination queues. Note that the IntelMQ Manager generates this configuration.
->>>>>>> a3e86244
 
 **Template:**
 ```
@@ -182,10 +178,7 @@
 	...
 }
 ```
-<<<<<<< HEAD
-=======
 Note that a bot must only have one (input) source queue but may have multiple destination queues.
->>>>>>> a3e86244
 
 More examples can be found at `intelmq/etc/pipeline.conf` directory in IntelMQ repository.
 
