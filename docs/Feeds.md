# Available Feeds

The available feeds are grouped by the source of the feeds. For each feed the collector and parser that can be used is documented as well as any feed-specific parameters.

<!-- TOC depthFrom:2 depthTo:2 withLinks:1 updateOnSave:1 orderedList:0 -->

- [Abuse.ch](#abusech)
- [AlienVault](#alienvault)
- [Autoshun](#autoshun)
- [Bambenek](#bambenek)
- [Bitcash](#bitcash)
- [AnubisNetworks Cyberfeed Stream](#anubisnetworks-cyberfeed-stream)
- [Blocklist.de](#blocklistde)
- [Blueliv Crimeserver](#blueliv-crimeserver)
- [CI Army](#ci-army)
- [CleanMX](#cleanmx)
- [Cymru](#cymru)
- [DShield](#dshield)
- [Danger Rulez](#danger-rulez)
- [Dataplane](#dataplane)
- [DynDNS](#dyndns)
- [Fraunhofer DGA](#fraunhofer-dga)
- [HPHosts](#hphosts)
- [Malc0de](#malc0de)
- [Malware Domain List](#malware-domain-list)
- [Malware Domains](#malware-domains)
- [MalwarePatrol Dans Guardian](#malwarepatrol-dans-guardian)
- [N6](#n6)
- [Netlab 360](#netlab-360)
- [Nothink](#nothink)
- [OpenBL](#openbl)
- [OpenPhish](#openphish)
- [PhishTank](#phishtank)
- [Proxyspy](#proxyspy)
- [Shadowserver](#shadowserver)
- [Spamhaus](#spamhaus)
- [Taichung](#taichung)
- [Turris Greylist](#turris-greylist)
- [University of Toulouse Blacklist](#university-of-toulouse-blacklist)
- [URLVir](#urlvir)
- [VXVault](#vxvault)
- [ZoneH](#zoneh)

<!-- /TOC -->

---

# Abuse.ch

## Feodo Tracker Domains

**Status:** Active

### Collector Bot

**Bot Name:** Generic URL Fetcher

**Bot Module:** intelmq.bots.collectors.http.collector_http

**Configuration Parameters:**
```
id: abusech-feodo-domains-collector
provider: Abuse.ch
feed: Abuse.ch Feodo Domains
rate_limit: 129600
http_url: https://feodotracker.abuse.ch/blocklist/?download=domainblocklist
```

### Parser Bot

**Bot Name:** Abuse.ch Domain

**Bot Module:** intelmq.bots.parsers.abusech.parser_domain

**Configuration Parameters:**
```
id: abusech-feodo-domains-parser
```

**Notes:** The Feodo Tracker Feodo Domain Blocklist contains domain names (FQDN) used as C&C communication channel by the Feodo Trojan. These domains names are usually registered and operated by cybercriminals for the exclusive purpose of hosting a Feodo botnet controller. Hence you should expect no legit traffic to those domains. I highly recommend you to block/drop any traffic towards any Feodo C&C domain by using the Feodo Domain Blocklist. Please consider that domain names are usually only used by version B of the Feodo Trojan. C&C communication channels used by version A, version C and version D are not covered by this blocklist.

## Feodo Tracker IPs

**Status:** Active

### Collector Bot

**Bot Name:** Generic URL Fetcher

**Bot Module:** intelmq.bots.collectors.http.collector_http

**Configuration Parameters:**
```
id: abusech-feodo-ips-collector
provider: Abuse.ch
feed: Abuse.ch Feodo IPs
rate_limit: 129600
http_url: https://feodotracker.abuse.ch/blocklist/?download=ipblocklist
```

### Parser Bot

**Bot Name:** Abuse.ch IP

**Bot Module:** intelmq.bots.parsers.abusech.parser_ip

**Configuration Parameters:**
```
id: abusech-feodo-ips-parser
```

**Notes:** The Feodo Tracker Feodo IP Blocklist contains IP addresses (IPv4) used as C&C communication channel by the Feodo Trojan. This lists contains two types of IP address: Feodo C&C servers used by version A, version C and version D of the Feodo Trojan (these IP addresses are usually compromised servers running an nginx daemon on port 8080 TCP or 7779 TCP that is acting as proxy, forwarding all traffic to a tier 2 proxy node) and Feodo C&C servers used by version B which are usually used for the exclusive purpose of hosting a Feodo C&C server. Attention: Since Feodo C&C servers associated with version A, version C and version D are usually hosted on compromised servers, its likely that you also block/drop legit traffic e.g. towards websites hosted on a certain IP address acting as Feodo C&C for version A, version C and version D. If you only want to block/drop traffic to Feodo C&C servers hosted on bad IPs (version B), please use the blocklist BadIPs documented below.


## Ransomware Tracker

**Status:** Active

### Collector Bot

**Bot Name:** Generic URL Fetcher

**Bot Module:** intelmq.bots.collectors.http.collector_http

**Configuration Parameters:**
```====
id: abusech-ransomware-collector
provider: Abuse.ch
feed: Abuse.ch Ransomware
rate_limit: 129600
http_url: https://ransomwaretracker.abuse.ch/feeds/csv/
```

### Parser Bot

**Bot Name:** Abuse.ch Ransomware

**Bot Module:** intelmq.bots.parsers.abusech.parser_ransomware

**Configuration Parameters:**
```
id: abusech-ransomware-parser
```

**Notes:** Ransomware Tracker feed includes FQDN's, URL's, and known IP addresses that were used for said FQDN's and URL's for various ransomware families.


## ZeuS Tracker Domains

**Status:** Unknown (no dates given)

### Collector Bot

**Bot Name:** Generic URL Fetcher

**Bot Module:** intelmq.bots.collectors.http.collector_http

**Configuration Parameters:**
```
id: abusech-zeus-domains-collector
provider: Abuse.ch
feed: Abuse.ch Zeus Domains
rate_limit: 129600
http_url: https://zeustracker.abuse.ch/blocklist.php?download=baddomains
```

### Parser Bot

**Bot Name:** Abuse.ch Domain

**Bot Module:** intelmq.bots.parsers.abusech.parser_domain

**Configuration Parameters:**
```
id: abusech-zeus-domains-parser
```

**Notes:** The ZeuS domain blocklist (BadDomains) is the recommended blocklist if you want to block only ZeuS domain names. It has domain names that ZeuS Tracker believes to be hijacked (level 2). Hence the false positive rate should be much lower compared to the standard ZeuS domain blocklist.

## ZeuS Tracker IPs

**Status:** Unknown (no dates given)

### Collector Bot

**Bot Name:** Generic URL Fetcher

**Bot Module:** intelmq.bots.collectors.http.collector_http

**Configuration Parameters:**
```
id: abusech-zeus-ips-collector
provider: Abuse.ch
feed: Abuse.ch Zeus IPs
rate_limit: 129600
http_url: https://zeustracker.abuse.ch/blocklist.php?download=badips
```

### Parser Bot

**Bot Name:** Abuse.ch IP

**Bot Module:** intelmq.bots.parsers.abusech.parser_ip

**Configuration Parameters:**
```
id: abusech-zeus-ips-parser
```

**Notes:** This list only includes IPv4 addresses that are used by the ZeuS Trojan. It is the recommended list if you want to block only ZeuS IPs. It excludes IP addresses that ZeuS Tracker believes to be hijacked (level 2) or belong to a free web hosting provider (level 3). Hence the false positive rate should be much lower compared to the standard ZeuS IP blocklist.


# AlienVault

## URL

**Status:** Unknown

### Collector Bot

**Bot Name:** Generic URL Fetcher

**Bot Module:** intelmq.bots.collectors.http.collector_http

**Configuration Parameters:**
```
id: alienvault-url-collector
provider: AlienVault
feed: AlienVault Reputation List
rate_limit: 3600
http_url: https://reputation.alienvault.com/reputation.data
```

### Parser Bot

**Bot Name:** AlienVault

**Bot Module:** intelmq.bots.parsers.alienvault.parser

**Configuration Parameters:**
```
id: alienvault-url-parser
```


## OTX

**Status:** Active

### Collector Bot

**Bot Name:** AlienVault OTX

**Bot Module:** intelmq.bots.collectors.alienvault_otx.collector

**Configuration Parameters:**
```
id: alienvault-otx-collector
provider: AlienVault
feed: AlienVault OTX
api_key: {{ your API key }}
```

### Parser Bot

**Bot Name:** AlienVault OTX

**Bot Module:** intelmq.bots.parsers.alienvault.parser_otx

**Configuration Parameters:**
```
id: alienvault-otx-parser
```

**Notes:** AlienVault OTX Collector is the bot responsible to get the report through the API. Report could vary according to subscriptions.


# AnubisNetworks Cyberfeed Stream

**Status:** Active

## Collector Bot

**Bot Name:** AnubisNetworks Cyberfeed Stream

**Bot Module:** intelmq.bots.collectors.http.collector_http_stream

**Configuration Parameters:**
```
id: anubisnetworks-collector
provider: AnubisNetworks
feed: AnubisNetworks Cyberfeed
http_url: https://prod.cyberfeed.net/stream?key={{ your api key }}
strip_lines: true
```

## Parser Bot

**Bot Name:** AnubisNetworks Cyberfeed Stream

**Bot Module:** intelmq.bots.parsers.anubisnetworks.parser

**Configuration Parameters:**
```
id: anubisnetworks-parser
```

**Notes:** AnubisNetworks Collector is the bot responsible to get AnubisNetworks Cyberfeed Stream.


# Autoshun

**Status:** Unknown

## Collector Bot

**Bot Name:** Generic URL Fetcher

**Bot Module:** intelmq.bots.collectors.http.collector_http

**Configuration Parameters:**
```
id: autoshun-collector
provider: Autoshun
feed: Autoshun List
rate_limit: 3600
http_url: https://www.autoshun.org/files/shunlist.html
```

## Parser Bot

**Bot Name:** Autoshun

**Bot Module:** intelmq.bots.parsers.autoshun.parser

**Configuration Parameters:**
```
id: autoshun-parser
```

**Notes:** You need to register in order to use the list.


# Bambenek

## C2 Domains

**Status:** Active

### Collector Bot

**Bot Name:** Generic URL Fetcher

**Bot Module:** intelmq.bots.collectors.http.collector_http

**Configuration Parameters:**
```
id: bambenek-c2-domains-collector
provider: Bambenek
feed: Bambenek C2 Domains
rate_limit: FIXME
http_url: https://osint.bambenekconsulting.com/feeds/c2-dommasterlist.txt
```

### Parser Bot

**Bot Name:** Bambenek C2 Domain Feed

**Bot Module:** intelmq.bots.parsers.bambenek.parser

**Configuration Parameters:**
```
id: bambenek-c2-domains-parser
```

**Notes:** Master Feed of known, active and non-sinkholed C&Cs domain names.
License: https://osint.bambenekconsulting.com/license.txt

## C2 IPs

**Status:** Active

### Collector Bot

**Bot Name:** Generic URL Fetcher

**Bot Module:** intelmq.bots.collectors.http.collector_http

**Configuration Parameters:**
```
id: bambenek-c2-ips-collector
provider: Bambenek
feed: Bambenek C2 IPs
rate_limit: FIXME
http_url: https://osint.bambenekconsulting.com/feeds/c2-ipmasterlist.txt
```

### Parser Bot

**Bot Name:** Bambenek C2 IP Feed

**Bot Module:** intelmq.bots.parsers.bambenek.parser

**Configuration Parameters:**
```
id: bambenek-c2-ips-parser
```

**Notes:** Master Feed of known, active and non-sinkholed C&Cs IP addresses
License: https://osint.bambenekconsulting.com/license.txt

## DGA Domains

**Status:** Active

### Collector Bot

**Bot Name:** Generic URL Fetcher

**Bot Module:** intelmq.bots.collectors.http.collector_http

**Configuration Parameters:**
```
id: bambenek-dga-domains-collector
provider: Bambenek
feed: Bambenek DGA Domains
rate_limit: FIXME
http_url: https://osint.bambenekconsulting.com/feeds/dga-feed.txt
```

### Parser Bot

**Bot Name:** Bambenek DGA Domain Feed

**Bot Module:** intelmq.bots.parsers.bambenek.parser

**Configuration Parameters:**
```
id: bambenek-dga-domains-parser
```

**Notes:** Domain feed of known DGA domains from -2 to +3 days
License: https://osint.bambenekconsulting.com/license.txt


# Bitcash

**Status:** Unknown (newest data 2016-11-15)

## Collector Bot

**Bot Name:** Generic URL Fetcher

**Bot Module:** intelmq.bots.collectors.http.collector_http

**Configuration Parameters:**
```
id: bitcash-collector
provider: BitCash
feed: BitCash
rate_limit: FIXME
http_url: https://bitcash.cz/misc/log/blacklist
```

## Parser Bot

**Bot Name:** Bitcash Blocklist Feed

**Bot Module:** intelmq.bots.parsers.bitcash.parser

**Configuration Parameters:**
```
id: bitcash-parser
```

**Notes:** Blocklist provided by bitcash.cz of banned IPs for service abuse, this includes scanning, sniffing, harvesting, and dos attacks.

# Blocklist.de

## Apache

**Status:** Active

### Collector Bot

**Bot Name:** Generic URL Fetcher

**Bot Module:** intelmq.bots.collectors.http.collector_http

**Configuration Parameters:**
```
id: blocklistde-apache-collector
provider: Blocklist.de
feed: Blocklist.de Apache
rate_limit: 86400
http_url: https://lists.blocklist.de/lists/apache.txt
```

### Parser Bot

**Bot Name:** Blocklist.de

**Bot Module:** intelmq.bots.parsers.blocklistde.parser

**Configuration Parameters:**
```
id: blocklistde-apache-parser
```

**Notes:** Blocklist.DE Apache Collector is the bot responsible to get the report from source of information. All IP addresses which have been reported within the last 48 hours as having run attacks on the service Apache, Apache-DDOS, RFI-Attacks.

## Bots

**Status:** Active

### Collector Bot

**Bot Name:** Generic URL Fetcher

**Bot Module:** intelmq.bots.collectors.http.collector_http

**Configuration Parameters:**
```
id: blocklistde-bots-collector
provider: Blocklist.de
feed: Blocklist.de Bots
rate_limit: 86400
http_url: https://lists.blocklist.de/lists/bots.txt
```

### Parser Bot

**Bot Name:** Blocklist.de

**Bot Module:** intelmq.bots.parsers.blocklistde.parser

**Configuration Parameters:**
```
id: blocklistde-bots-parser
```

**Notes:** Blocklist.DE Bots Collector is the bot responsible to get the report from source of information. All IP addresses which have been reported within the last 48 hours as having run attacks attacks on the RFI-Attacks, REG-Bots, IRC-Bots or BadBots (BadBots = he has posted a Spam-Comment on a open Forum or Wiki).

## Brute-force Logins

**Status:** Active

### Collector Bot

**Bot Name:** Generic URL Fetcher

**Bot Module:** intelmq.bots.collectors.http.collector_http

**Configuration Parameters:**
```
id: blocklistde-bruteforce-collector
provider: Blocklist.de
feed: Blocklist.de Brute-force Logins
rate_limit: 86400
http_url: https://lists.blocklist.de/lists/bruteforcelogin.txt
```

### Parser Bot

**Bot Name:** Blocklist.de

**Bot Module:** intelmq.bots.parsers.blocklistde.parser

**Configuration Parameters:**
```
id: blocklistde-bruteforce-parser
```

**Notes:** Blocklist.DE Brute-force Login Collector is the bot responsible to get the report from source of information. All IPs which attacks Joomlas, Wordpress and other Web-Logins with Brute-Force Logins.

## FTP

**Status:** Active

### Collector Bot

**Bot Name:** Generic URL Fetcher

**Bot Module:** intelmq.bots.collectors.http.collector_http

**Configuration Parameters:**
```
id: blocklistde-ftp-collector
provider: Blocklist.de
feed: Blocklist.de FTP
rate_limit: 86400
http_url: https://lists.blocklist.de/lists/ftp.txt
```

### Parser Bot

**Bot Name:** Blocklist.de

**Bot Module:** intelmq.bots.parsers.blocklistde.parser

**Configuration Parameters:**
```
id: blocklistde-ftp-parser
```

**Notes:** Blocklist.DE FTP Collector is the bot responsible to get the report from source of information. All IP addresses which have been reported within the last 48 hours for attacks on the Service FTP.

## IMAP

**Status:** Active

### Collector Bot

**Bot Name:** Generic URL Fetcher

**Bot Module:** intelmq.bots.collectors.http.collector_http

**Configuration Parameters:**
```
id: blocklistde-imap-collector
provider: Blocklist.de
feed: Blocklist.de IMAP
rate_limit: 86400
http_url: https://lists.blocklist.de/lists/imap.txt
```

### Parser Bot

**Bot Name:** Blocklist.de

**Bot Module:** intelmq.bots.parsers.blocklistde.parser

**Configuration Parameters:**
```
id: blocklistde-imap-parser
```

**Notes:** Blocklist.DE IMAP Collector is the bot responsible to get the report from source of information. All IP addresses which have been reported within the last 48 hours for attacks on the Service IMAP, SASL, POP3.....

## IRC Bots

**Status:** Active

### Collector Bot

**Bot Name:** Generic URL Fetcher

**Bot Module:** intelmq.bots.collectors.http.collector_http

**Configuration Parameters:**
```
id: blocklistde-irc-bots-collector
provider: Blocklist.de
feed: Blocklist.de IRC Bots
rate_limit: 86400
http_url: https://lists.blocklist.de/lists/ircbot.txt
```

### Parser Bot

**Bot Name:** Blocklist.de

**Bot Module:** intelmq.bots.parsers.blocklistde.parser

**Configuration Parameters:**
```
id: blocklistde-mail-parser
```

## Mail

**Status:** Active

### Collector Bot

**Bot Name:** Generic URL Fetcher

**Bot Module:** intelmq.bots.collectors.http.collector_http

**Configuration Parameters:**
```
id: blocklistde-mail-collector
provider: Blocklist.de
feed: Blocklist.de Mail
rate_limit: 86400
http_url: https://lists.blocklist.de/lists/mail.txt
```

### Parser Bot

**Bot Name:** Blocklist.de

**Bot Module:** intelmq.bots.parsers.blocklistde.parser

**Configuration Parameters:**
```
id: blocklistde-mail-parser
```

**Notes:** Blocklist.DE Mail Collector is the bot responsible to get the report from source of information. All IP addresses which have been reported within the last 48 hours as having run attacks on the service Mail, Postfix.

## SIP

**Status:** Active

### Collector Bot

**Bot Name:** Generic URL Fetcher

**Bot Module:** intelmq.bots.collectors.http.collector_http

**Configuration Parameters:**
```
id: blocklistde-sip-collector
provider: Blocklist.de
feed: Blocklist.de SIP
rate_limit: 86400
http_url: https://lists.blocklist.de/lists/sip.txt
```

### Parser Bot

**Bot Name:** Blocklist.de

**Bot Module:** intelmq.bots.parsers.blocklistde.parser

**Configuration Parameters:**
```
id: blocklistde-sip-parser
```

**Notes:** Blocklist.DE SIP Collector is the bot responsible to get the report from source of information. All IP addresses that tried to login in a SIP-, VOIP- or Asterisk-Server and are included in the IPs-List from http://www.infiltrated.net/ (Twitter).

## SSH

**Status:** Active

### Collector Bot

**Bot Name:** Generic URL Fetcher

**Bot Module:** intelmq.bots.collectors.http.collector_http

**Configuration Parameters:**
```
id: blocklistde-ssh-collector
provider: Blocklist.de
feed: Blocklist.de SSH
rate_limit: 86400
http_url: https://lists.blocklist.de/lists/ssh.txt
```

### Parser Bot

**Bot Name:** Blocklist.de

**Bot Module:** intelmq.bots.parsers.blocklistde.parser

**Configuration Parameters:**
```
id: blocklistde-ssh-parser
```

**Notes:** Blocklist.DE SSH Collector is the bot responsible to get the report from source of information. All IP addresses which have been reported within the last 48 hours as having run attacks on the service SSH.

## Strong IPs

**Status:** Active

### Collector Bot

**Bot Name:** Generic URL Fetcher

**Bot Module:** intelmq.bots.collectors.http.collector_http

**Configuration Parameters:**
```
id: blocklistde-strong-ips-collector
provider: Blocklist.de
feed: Blocklist.de Strong IPs
rate_limit: 86400
http_url: https://lists.blocklist.de/lists/strongips.txt
```

### Parser Bot

**Bot Name:** Blocklist.de

**Bot Module:** intelmq.bots.parsers.blocklistde.parser

**Configuration Parameters:**
```
id: blocklistde-strong-ips-parser
```

**Notes:** Blocklist.DE Strong IPs Collector is the bot responsible to get the report from source of information. All IPs which are older then 2 month and have more then 5.000 attacks.


# Blueliv Crimeserver

**Status:** Unknown

## Collector Bot

**Bot Name:** Blueliv Crimeserver

**Bot Module:** intelmq.bots.collectors.blueliv.collector_crimeserver

**Configuration Parameters:**
```
id: blueliv-crimeserver-collector
provider: Blueliv Crimeserver
feed: Blueliv Crimeserver
rate_limit: 3600
```

## Parser Bot

**Bot Name:** Blueliv Crimeserver

**Bot Module:** intelmq.bots.parsers.blueliv.parser_crimeserver

**Configuration Parameters:**
```
 id: blueliv-crimeserver-parser
```

**Notes:** Blueliv Crimeserver Collector is the bot responsible to get the report through the API.

# CI Army

**Status:** Active

## Collector Bot

**Bot Name:** Generic URL Fetcher

**Bot Module:** intelmq.bots.collectors.http.collector_http

**Configuration Parameters:**
```
id: ci-army-collector
provider: CINS Score
feed: CI Army
rate_limit: 3600
http_url: http://cinsscore.com/list/ci-badguys.txt
```

## Parser Bot

**Bot Name:** CI Army

**Bot Module:** intelmq.bots.parsers.ci_army.parser

**Configuration Parameters:**
```
id: ci-army-parser
```

# CleanMX

**Notes:** In order to download the CleanMX feed you need to use a custom user agent and
register that user agent.

## Phishing

**Status:** Active

### Collector Bot

**Bot Name:** Generic URL Fetcher

**Bot Module:** intelmq.bots.collectors.http.collector_http

**Configuration Parameters:**
```
id: cleanmx-phishing-collector
provider: CleanMX
feed: CleanMX Phishing
rate_limit: 129600
http_url: http://support.clean-mx.de/clean-mx/xmlphishing?response=alive&domain=
http_user_agent: {{ your user agent }}
http_timeout_sec: 120
```

### Parser Bot

**Bot Name:** CleanMX Phishing

**Bot Module:** intelmq.bots.parsers.cleanmx.parser

**Configuration Parameters:**
```
 id: cleanmx-phishing-parser
```

## Virus

**Status:** Active

### Collector Bot

**Bot Name:** Generic URL Fetcher

**Bot Module:** intelmq.bots.collectors.http.collector_http

**Configuration Parameters:**
```
id: cleanmx-virus-collector
provider: CleanMX
feed: CleanMX Virus
rate_limit: 129600
http_url: http://support.clean-mx.de/clean-mx/xmlviruses?response=alive&domain=
http_user_agent: {{ your user agent }}
http_timeout_sec: 120
```

### Parser Bot

**Bot Name:** CleanMX Virus

**Bot Module:** intelmq.bots.parsers.cleanmx.parser

**Configuration Parameters:**
```
id: cleanmx-virus-parser
```

# Cymru CAP program

http://www.team-cymru.org/CSIRT-AP.html

**Status:** Active

## Collector Bot

Usually via HTTPS.

## Parser Bot

**Bot Name:** Cymru CAP Program

**Bot Module:** intelmq.bots.parsers.cymru.parser_cap_program

**Configuration Parameters:**
```
id: cymru-cap-program-parser
```

# Cymru Full Bogons

**Status:** Active

## Collector Bot

**Bot Name:** Generic URL Fetcher

**Bot Module:** intelmq.bots.collectors.http.collector_http

**Configuration Parameters:**
```
id: cymru-full-bogons-collector
provider: Cymru
feed: Cymru Full Bogons
rate_limit: 129600
http_url: https://www.team-cymru.org/Services/Bogons/fullbogons-ipv4.txt
```

## Parser Bot

**Bot Name:** Cymru Full Bogons

**Bot Module:** intelmq.bots.parsers.cymru.parser_full_bogons

**Configuration Parameters:**
```
id: cymru-full-bogons-parser
```

# DShield

## AS

**Status:** Active

### Collector Bot

**Bot Name:** Generic URL Fetcher

**Bot Module:** intelmq.bots.collectors.http.collector_http

**Configuration Parameters:**
```
id: dshield-as-collector
provider: DShield
feed: DShield AS
rate_limit: 129600
http_url: https://dshield.org/asdetailsascii.html?as={{ AS Number }}
```

### Parser Bot

**Bot Name:** DShield AS

**Bot Module:** intelmq.bots.parsers.dshield.parser_asn

**Configuration Parameters:**
```
id: dshield-as-parser
```

## Block

**Status:** Active

### Collector Bot

**Bot Name:** Generic URL Fetcher

**Bot Module:** intelmq.bots.collectors.http.collector_http

**Configuration Parameters:**
```
id: dshield-block-collector
provider: DShield
feed: DShield Block
rate_limit: 129600
http_url: https://www.dshield.org/block.txt
```

### Parser Bot

**Bot Name:** DShield Block

**Bot Module:** intelmq.bots.parsers.dshield.parser_block

**Configuration Parameters:**
```
id: dshield-block-parser
```

## Suspicious Domains

**Status:** Active

### Collector Bot

**Bot Name:** Generic URL Fetcher

**Bot Module:** intelmq.bots.collectors.http.collector_http

**Configuration Parameters:**
```
id: dshield-suspicious-domains-collector
provider: DShield
feed: DShield Suspicious Domains
rate_limit: 129600
http_url: https://www.dshield.org/feeds/suspiciousdomains_High.txt
```

### Parser Bot

**Bot Name:** DShield Suspicious Domain

**Bot Module:** intelmq.bots.parsers.dshield.parser_domain

**Configuration Parameters:**
```
id: dshield-suspicious-domains-parser
```

# Danger Rulez

**Status:** Active

## Collector Bot

**Bot Name:** Generic URL Fetcher

**Bot Module:** intelmq.bots.collectors.http.collector_http

**Configuration Parameters:**
```
id: danger-rulez-collector
provider: Danger Rulez
feed: Danger Rulez Bruteforce Blocker
rate_limit: 3600
http_url: http://danger.rulez.sk/projects/bruteforceblocker/blist.php
```

## Parser Bot

**Bot Name:** Danger Rulez

**Bot Module:** intelmq.bots.parsers.danger_rulez.parser

**Configuration Parameters:**
```
id: danger-rulez-parser
```

# Dataplane

## SIP Invitation

**Status:** Active

### Collector Bot

**Bot Name:** Generic URL Fetcher

**Bot Module:** intelmq.bots.collectors.http.collector_http

**Configuration Parameters:**
```
id: dataplane-sip-invitation-collector
provider: Dataplane
feed: Dataplane SIP Invitation
rate_limit: 3600
http_url: http://dataplane.org/sipinvitation.txt
```

### Parser Bot

**Bot Name:** Dataplane Feeds

**Bot Module:** intelmq.bots.parsers.dataplane.parser

**Configuration Parameters:**
```
id: dataplane-sip-invitation-parser
```

**Notes:** Entries consist of fields with identifying characteristics of a source IP address that has been seen initiating a SIP INVITE operation to a remote host.  The report lists hosts that are suspicious of more than just port scanning.  These hosts may be SIP client cataloging or conducting various forms of telephony abuse.  
Report is updated hourly.

## SIP Query

**Status:** Active

### Collector Bot

**Bot Name:** Generic URL Fetcher

**Bot Module:** intelmq.bots.collectors.http.collector_http

**Configuration Parameters:**
```
id: dataplane-sip-query-collector
provider: Dataplane
feed: Dataplane SIP Query
rate_limit: 3600
http_url: http://dataplane.org/sipquery.txt
```

### Parser Bot

**Bot Name:** Dataplane Feeds

**Bot Module:** intelmq.bots.parsers.dataplane.parser

**Configuration Parameters:**
```
 id: dataplane-sip-query-parser
```

**Notes:** Entries consist of fields with identifying characteristics of a source IP address that has been seen initiating a SIP OPTIONS query to a remote host.  This report lists hosts that are suspicious of more than just port scanning.  The hosts may be SIP server cataloging or conducting various forms of telephony abuse.  
Report is updated hourly.

## SIP Registration

**Status:** Active

### Collector Bot

**Bot Name:** Generic URL Fetcher

**Bot Module:** intelmq.bots.collectors.http.collector_http

**Configuration Parameters:**
```
id: dataplane-sip-registration-collector
provider: Dataplane
feed: Dataplane SIP Registration
rate_limit: 3600
http_url: http://dataplane.org/sipregistration.txt
```

### Parser Bot

**Bot Name:** Dataplane Feeds

**Bot Module:** intelmq.bots.parsers.dataplane.parser

**Configuration Parameters:**
```
id: dataplane-sip-registration-parser
```

**Notes:** Entries consist of fields with identifying characteristics of a source IP address that has been seen initiating a SIP REGISTER operation to a remote host.  This report lists hosts that are suspicious of more than just port scanning.  The hosts may be SIP client cataloging or conducting various forms of telephony abuse.  
Report is updated hourly.

## SSH Client Connection

**Status:** Active

### Collector Bot

**Bot Name:** Generic URL Fetcher

**Bot Module:** intelmq.bots.collectors.http.collector_http

**Configuration Parameters:**
```
id: dataplane-ssh-client-collector
provider: Dataplane
feed: Dataplane SSH Client Connection
rate_limit: 3600
http_url: http://dataplane.org/sshclient.txt
```

### Parser Bot

**Bot Name:** Dataplane Feeds

**Bot Module:** intelmq.bots.parsers.dataplane.parser

**Configuration Parameters:**
```
id: dataplane-ssh-client-parser
```

**Notes:** Entries below consist of fields with identifying characteristics of a source IP address that has been seen initiating an SSH connection to a remote host.  This report lists hosts that are suspicious of more than just port scanning.  The hosts may be SSH server cataloging or conducting authentication attack attempts.  
Report is updated hourly.

## SSH Password Authentication

**Status:** Active

### Collector Bot

**Bot Name:** Generic URL Fetcher

**Bot Module:** intelmq.bots.collectors.http.collector_http

**Configuration Parameters:**
```
id: dataplane-ssh-password-collector
provider: Dataplane
feed: Dataplane SSH Password Authentication
rate_limit: 3600
http_url: http://dataplane.org/sshpwauth.txt
```

### Parser Bot

**Bot Name:** Dataplane Feeds

**Bot Module:** intelmq.bots.parsers.dataplane.parser

**Configuration Parameters:**
```
id: dataplane-ssh-password-parser
```

**Notes:** Entries below consist of fields with identifying characteristics of a source IP address that has been seen attempting to remotely login to a host using SSH password authentication.  The report lists hosts that are highly suspicious and are likely conducting malicious SSH password authentication attacks.
Report is updated hourly.


# DynDNS

**Status:** Active

## Collector Bot

**Bot Name:** Generic URL Fetcher

**Bot Module:** intelmq.bots.collectors.http.collector_http

**Configuration Parameters:**
```
id: dyndns-collector
provider: DynDNS
feed: DynDNS Infected Domains
rate_limit: 10800
http_url: http://security-research.dyndns.org/pub/malware-feeds/ponmocup-infected-domains-CIF-latest.txt
```

## Parser Bot

**Bot Name:** DynDNS ponmocup Domains

**Bot Module:** intelmq.bots.parsers.dyn.parser

**Configuration Parameters:**
```
id: dyndns-parser
```

**Notes:** DynDNS ponmocup. List of ponmocup malware redirection domains and infected web-servers. See also http://security-research.dyndns.org/pub/botnet-links.html

# Fraunhofer DGA

**Status:** Active

## Collector Bot

**Bot Name:** Generic URL Fetcher

**Bot Module:** intelmq.bots.collectors.http.collector_http

**Configuration Parameters:**
```
id: fraunhofer-dga-collector
provider: Fraunhofer
feed: Fraunhofer DGA
rate_limit: 10800
http_url: https://dgarchive.caad.fkie.fraunhofer.de/today
http_username: {{ your username}}
http_password: {{ your password }}
```

## Parser Bot

**Bot Name:** Fraunhofer DGA

**Bot Module:** intelmq.bots.parsers.fraunhofer.parser_dga

**Configuration Parameters:**
```
id: fraunhofer-dga-parser
```

**Notes:** Fraunhofer DGA collector fetches data from Fraunhofer's domain generation archive.

# HPHosts

**Status:** Unknown (last update 2016-12-21)

## Collector Bot

**Bot Name:** Generic URL Fetcher

**Bot Module:** intelmq.bots.collectors.http.collector_http

**Configuration Parameters:**
```
id: hphosts-collector
provider: HPHosts
feed: HPHosts
rate_limit: 3600
http_url: http://hosts-file.net/download/hosts.txt
```

## Parser Bot

**Bot Name:** HPHosts

**Bot Module:** intelmq.bots.parsers.hphosts.parser

**Configuration Parameters:**
```
id: hphosts-parser
```
error_log_message: false

# Malc0de

## Windows Format

**Status:** Active

### Collector Bot

**Bot Name:** Generic URL Fetcher

**Bot Module:** intelmq.bots.collectors.http.collector_http

**Configuration Parameters:**
```
id: malc0de-windows-format-collector
provider: Malc0de
feed: Malc0de Windows Format
rate_limit: 10800
http_url: https://malc0de.com/bl/BOOT
```

### Parser Bot

**Bot Name:** Malc0de

**Bot Module:** intelmq.bots.parsers.malc0de.parser

**Configuration Parameters:**
```
id: malc0de-windows-format-parser
```

**Notes:** This feed includes FQDN's of malicious hosts, the file format is in Windows Hosts file format.

## Bind Format

**Status:** Active

### Collector Bot

**Bot Name:** Generic URL Fetcher

**Bot Module:** intelmq.bots.collectors.http.collector_http

**Configuration Parameters:**
```
id: malc0de-bind-format-collector
provider: Malc0de
feed: Malc0de Bind Format
rate_limit: 10800
http_url: https://malc0de.com/bl/BOOT
```

### Parser Bot

**Bot Name:** Malc0de

**Bot Module:** intelmq.bots.parsers.malc0de.parser

**Configuration Parameters:**
```
id: malc0de-ip-blacklist-parser
```

**Notes:** This feed includes FQDN's of malicious hosts, the file format is in Bind format.

## IP Blacklist

**Status:** Active

### Collector Bot

**Bot Name:** Generic URL Fetcher

**Bot Module:** intelmq.bots.collectors.http.collector_http

**Configuration Parameters:**
```
id: malc0de-ip-blacklist-collector
provider: Malc0de
feed: Malc0de IP Blacklist
rate_limit: 10800
http_url: https://malc0de.com/bl/IP_Blacklist.txt
```

### Parser Bot

**Bot Name:** Malc0de IP Blacklist

**Bot Module:** intelmq.bots.parsers.malc0de.parser_ip_blacklist

**Configuration Parameters:**
```
id: malc0de-ip-blacklist-parser
```

**Notes:** This feed includes IP Addresses of malicious hosts.

# Malware Domain List

**Status:** Active

## Collector Bot

**Bot Name:** Generic URL Fetcher

**Bot Module:** intelmq.bots.collectors.http.collector_http

**Configuration Parameters:**
```
id: malware-domain-list-collector
provider: Malware Domain List
feed: Malware Domain List
rate_limit: 3600
http_url: http://www.malwaredomainlist.com/updatescsv.php
```

## Parser Bot

**Bot Name:** Malware Domain List

**Bot Module:** intelmq.bots.parsers.malwaredomainlist.parser

**Configuration Parameters:**
```
id: malware-domain-list-parser
```

# Malware Domains

**Status:** Active

## Collector Bot

**Bot Name:** Generic URL Fetcher

**Bot Module:** intelmq.bots.collectors.http.collector_http

**Configuration Parameters:**
```
id: malware-domains-collector
provider: Malware Domains
feed: Malware Domains
rate_limit: 172800
http_url: http://mirror1.malwaredomains.com/files/domains.txt
```

## Parser Bot

**Bot Name:** Malware Domains

**Bot Module:** intelmq.bots.parsers.malwaredomains.parser

**Configuration Parameters:**
```
id: malware-domains-parser
```

# MalwarePatrol Dans Guardian

**Status:** Unknown

## Collector Bot

**Bot Name:** Generic URL Fetcher

**Bot Module:** intelmq.bots.collectors.http.collector_http

**Configuration Parameters:**
```
id: malwarepatrol-dans-guardian-collector
provider: MalwarePatrol
feed: MalwarePatrol Dans Guardian
rate_limit: 180000
http_url: https://lists.malwarepatrol.net/cgi/getfile?receipt={{ API KEY }}&product=8&list=dansguardian
```

## Parser Bot

**Bot Name:** MalwarePatrol Dans Guardian

**Bot Module:** intelmq.bots.parsers.malwarepatrol.parser_dansguardian

**Configuration Parameters:**
```
 id: malwarepatrol-dans-guardian-parser
```

# N6

## Stomp

**Status:** Active

## Collector Bot

**Bot Name:** N6stomp

**Bot Module:** intelmq.bots.collectors.n6.collector_stomp

**Configuration Parameters:**
```
id: n6-collector
provider: CERT.pl
feed: CERT.pl N6 Stream
server: n6stream.cert.pl
port: 61614
exchange: {{ insert your exchange point as given by CERT.pl }}
ssl_ca_certificate: {{ insert path to CA file for CERT.pl's n6 }}
ssl_client_certificate: {{ insert path to client cert file for CERTpl's n6 }}
ssl_client_certificate_key: {{ insert path to client cert key file for CERT.pl's n6 }}
```

## Parser Bot

**Bot Name:** N6Stomp

**Bot Module:** intelmq.bots.parsers.n6.parser_n6stomp

**Configuration Parameters:**
```
id: n6-parser
```

**Notes:** N6 Collector - CERT.pl's N6 Collector - N6 feed via STOMP interface. Note that rate_limit does not apply for this bot as it is waiting for messages on a stream.

# Netlab 360

## DGA Feed

**Status:** Active

### Collector Bot

**Bot Name:** Generic URL Fetcher

**Bot Module:** intelmq.bots.collectors.http.collector_http

**Configuration Parameters:**
```
id: netlab360-dga-collector
provider: Netlab 360
feed: Netlab 360 DGA
rate_limit: FIXME
http_url: http://data.netlab.360.com/feeds/dga/dga.txt
```

### Parser Bot

**Bot Name:** Netlab 360 DGA

**Bot Module:** intelmq.bots.parsers.netlab_360.parser

**Configuration Parameters:**
```
id: netlab360-dga-parser
```

**Notes:** This feed lists DGA family, Domain, Start and end of valid time(UTC) of a number of DGA families.
reference: http://data.netlab.360.com/dga

## Magnitude EK Feed

**Status:** Active

### Collector Bot

**Bot Name:** Generic URL Fetcher

**Bot Module:** intelmq.bots.collectors.http.collector_http

**Configuration Parameters:**
```
id: netlab360-magnitude-ek-collector
provider: Netlab 360
feed: Netlab 360 Magnitude EK
rate_limit: FIXME
http_url: http://data.netlab.360.com/feeds/ek/magnitude.txt
```

### Parser Bot

**Bot Name:** Netlab 360 Magnitude

**Bot Module:** intelmq.bots.parsers.netlab_360.parser

**Configuration Parameters:**
```
id: netlab360-magnitude-ek-parser
```

**Notes:** This feed lists FQDN and possibly the URL used by Magnitude Exploit Kit.  Information also includes the IP address used for the domain and last time seen.
reference: http://data.netlab.360.com/ek


## Mirai Scanner Feed

**Status:** Active

### Collector Bot

**Bot Name:** Generic URL Fetcher

**Bot Module:** intelmq.bots.collectors.http.collector_http

**Configuration Parameters:**
```
id: netlab360-mirai-scanner-collector
provider: Netlab 360
feed: Netlab 360 Mirai Scanner List
rate_limit: 86400
http_url: http://data.netlab.360.com/feeds/mirai-scanner/scanner.list
```

### Parser Bot

**Bot Name:** Netlab 360 Mirai Scanner

**Bot Module:** intelmq.bots.parsers.netlab_360.parser

**Configuration Parameters:**
```
id: netlab360-mirai-scanner-parser
```

**Notes:** This feed provides IP addresses which actively scan for vulnerable IoT devices and install Mirai Botnet.
reference: http://data.netlab.360.com/mirai-scanner/


# Nothink

## DNS Attack Feed

**Status:** Active

### Collector Bot

**Bot Name:** Generic URL Fetcher

**Bot Module:** intelmq.bots.collectors.http.collector_http

**Configuration Parameters:**
```
id: nothink-dns-attack-collector
provider: Nothink
feed: Nothink DNS Attack
rate_limit: FIXME
http_url: http://www.nothink.org/honeypot_dns_attacks.txt
```

### Parser Bot

**Bot Name:** Nothink

**Bot Module:** intelmq.bots.parsers.nothink.parser

**Configuration Parameters:**
```
id: nothink-dns-attack-parser
```

**Notes:** This feed provides attack information for attack information against DNS honeypots.
reference: http://www.nothink.org/honeypot_dns.php

## SNMP Feed

**Status:** Active

### Collector Bot

**Bot Name:** Generic URL Fetcher

**Bot Module:** intelmq.bots.collectors.http.collector_http

**Configuration Parameters:**
```
id: nothink-snmp-collector
provider: Nothink
feed: Nothink SNMP
rate_limit: FIXME
http_url: http://www.nothink.org/blacklist/blacklist_snmp_day.txt
http_url: http://www.nothink.org/blacklist/blacklist_snmp_week.txt
http_url: http://www.nothink.org/blacklist/blacklist_snmp_year.txt
```

**Notes:** There are a number of feeds you can use to depend on how far back you would like to go.  The time.source will still be the date and time the feed was generated at nothink.


### Parser Bot

**Bot Name:** Nothink

**Bot Module:** intelmq.bots.parsers.nothink.parser

**Configuration Parameters:**
```
id: nothink-snmp-parser
```

**Notes:** This feed provides IP addresses of systems that have connected to a honeypot via SNMP in the last 24 hours.
reference: http://www.nothink.org/honeypot_snmp.php

## SSH Feed

**Status:** Active

### Collector Bot

**Bot Name:** Generic URL Fetcher

**Bot Module:** intelmq.bots.collectors.http.collector_http

**Configuration Parameters:**
```
id: nothink-ssh-collector
provider: Nothink
feed: Nothink DNS Attack
rate_limit: FIXME
http_url: http://www.nothink.org/blacklist/blacklist_ssh_day.txt
http_url: http://www.nothink.org/blacklist/blacklist_ssh_week.txt
http_url: http://www.nothink.org/blacklist/blacklist_ssh_year.txt
```

**Notes:** There are a number of feeds you can use to depend on how far back you would like to go.  The time.source will still be the date and time the feed was generated at nothink.


### Parser Bot

**Bot Name:** Nothink

**Bot Module:** intelmq.bots.parsers.nothink.parser

**Configuration Parameters:**
```
id: nothink-ssh-parser
```

**Notes:** This feed provides IP addresses of systems that have connected to a honeypot via SSH in the last 24 hours.
Reference: http://www.nothink.org/honeypots.php

## Telnet Feed

**Status:** Active

### Collector Bot

**Bot Name:** Generic URL Fetcher

**Bot Module:** intelmq.bots.collectors.http.collector_http

**Configuration Parameters:**
```
id: nothink-telnet-collector
provider: Nothink
feed: Nothink DNS Attack
rate_limit: FIXME
http_url: http://www.nothink.org/blacklist/blacklist_telnet_day.txt
http_url: http://www.nothink.org/blacklist/blacklist_telnet_week.txt
http_url: http://www.nothink.org/blacklist/blacklist_telnet_year.txt
```

**Notes:** There are a number of feeds you can use to depend on how far back you would like to go.  The time.source will still be the date and time the feed was generated at nothink.


### Parser Bot

**Bot Name:** Nothink

**Bot Module:** intelmq.bots.parsers.nothink.parser

**Configuration Parameters:**
```
id: nothink-telnet-parser
```

**Notes:** This feed provides IP addresses of systems that have connected to a honeypot via Telnet in the last 24 hours.
reference: http://www.nothink.org/honeypots.php

# OpenPhish

**Status:** Unknown

## Collector Bot

**Bot Name:** Generic URL Fetcher

**Bot Module:** intelmq.bots.collectors.http.collector_http

**Configuration Parameters:**
```
id: openpish-collector
provider: OpenPhish
feed: OpenPhish
rate_limit: 86400
http_url: https://www.openphish.com/feed.txt
```

## Parser Bot

**Bot Name:** OpenPhish

**Bot Module:** intelmq.bots.parsers.openphish.parser

**Configuration Parameters:**
```
id: openpish-parser
```

# PhishTank

**Status:** Unknown

## Collector Bot

**Bot Name:** Generic URL Fetcher

**Bot Module:** intelmq.bots.collectors.http.collector_http

**Configuration Parameters:**
```
id: phishtank-collector
provider: PhishTank
feed: PhishTank
rate_limit: 28800
http_url: https://data.phishtank.com/data/{{ your API key }}/online-valid.csv
```

## Parser Bot

**Bot Name:** PhishTank

**Bot Module:** intelmq.bots.parsers.phishtank.parser

**Configuration Parameters:**
```
id: phishtank-parser
```

# Shadowserver

**Status:** Active

## Collector Bot

**Bot Name:** Generic Mail URL Fetcher

**Bot Module:** intelmq.bots.collectors.mail.collector_mail_url

**Configuration Parameters:**
```
id: shadowserver-<report_type>-collector
provider: ShadowServer
feed: ShadowServer <report_type>
rate_limit: FIXME
subject_regex: (see individual reports below)
url_regex: https://dl.shadowserver.org/[^ ]+
```

## Collector Bot

**Bot Name:** Generic Mail Attachment Fetcher

**Bot Module:** intelmq.bots.collectors.mail.collector_mail_attach

**Configuration Parameters:**
```
id: shadowserver-<report_type>-collector
provider: ShadowServer
feed: ShadowServer <report_type>
rate_limit: FIXME
subject_regex: (see individual reports below)
attach_regex: csv.zip
attach_unzip: true
```

## Parser Bot

**Bot Name:** Shadowserver

**Bot Module:** intelmq.bots.parsers.shadowserver.parser

**Configuration Parameters:**
```
id: shadowserver-<report_type>-parser
```

**Notes:** Shadowserver sends out a variety of reports (see https://www.shadowserver.org/wiki/pmwiki.php/Services/Reports). The reports can be retrieved from the URL in the mail or from the attachment. These are some examples of the subjects of the mails:

 - Shadowserver [^ ]+ Chargen Report
 - Shadowserver [^ ]+ Drone Report
 - Shadowserver [^ ]+ Microsoft Sinkhole Report
 - Shadowserver [^ ]+ QOTD Report
 - Shadowserver [^ ]+ SNMP Report


# Spamhaus

## CERT

**Status:** Active

### Collector Bot

**Bot Name:** Generic URL Fetcher

**Bot Module:** intelmq.bots.collectors.http.collector_http

**Configuration Parameters:**
```
id: spamhaus-cert-collector
provider: Spamhaus
feed: Spamhaus CERT
rate_limit: 3600
http_url: {{ your CERT portal URL }}
```

### Parser Bot

**Bot Name:** Spamhaus CERT

**Bot Module:** intelmq.bots.parsers.spamhaus.parser_cert

**Configuration Parameters:**
```
id: spamhaus-cert-parser
```

**Notes:** Spamhaus CERT Insight Portal. Access limited to CERTs and CSIRTs with national or regional responsibility. https://www.spamhaus.org/news/article/705/spamhaus-launches-cert-insight-portal

## Drop

**Status:** Active

### Collector Bot

**Bot Name:** Generic URL Fetcher

**Bot Module:** intelmq.bots.collectors.http.collector_http

**Configuration Parameters:**
```
id: spamhaus-drop-collector
provider: Spamhaus
feed: Spamhaus Drop
rate_limit: 3600
http_url: https://www.spamhaus.org/drop/drop.txt
```

### Parser Bot

**Bot Name:** Spamhaus Drop

**Bot Module:** intelmq.bots.parsers.spamhaus.parser_drop

**Configuration Parameters:**
```
id: spamhaus-drop-parser
```

**Notes:** The DROP list will not include any IP address space under the control of any legitimate network - even if being used by "the spammers from hell". DROP will only include netblocks allocated directly by an established Regional Internet Registry (RIR) or National Internet Registry (NIR) such as ARIN, RIPE, AFRINIC, APNIC, LACNIC or KRNIC or direct RIR allocations.

## EDrop

**Status:** Active

### Collector Bot

**Bot Name:** Generic URL Fetcher

**Bot Module:** intelmq.bots.collectors.http.collector_http

**Configuration Parameters:**
```
id: spamhaus-edrop-collector
provider: Spamhaus
feed: Spamhaus EDrop
rate_limit: 3600
http_url: https://www.spamhaus.org/drop/edrop.txt
```

### Parser Bot

**Bot Name:** Spamhaus Drop

**Bot Module:** intelmq.bots.parsers.spamhaus.parser_drop

**Configuration Parameters:**
```
id: spamhaus-edrop-parser
```

**Notes:** EDROP is an extension of the DROP list that includes sub-allocated netblocks controlled by spammers or cyber criminals. EDROP is meant to be used in addition to the direct allocations on the DROP list.

## Dropv6

**Status:** Active

### Collector Bot

**Bot Name:** Generic URL Fetcher

**Bot Module:** intelmq.bots.collectors.http.collector_http

**Configuration Parameters:**
```
id: spamhaus-dropv6-collector
provider: Spamhaus
feed: Spamhaus Drop v6
rate_limit: 3600
http_url: https://www.spamhaus.org/drop/dropv6.txt
```

### Parser Bot

**Bot Name:** Spamhaus Drop

**Bot Module:** intelmq.bots.parsers.spamhaus.parser_drop

**Configuration Parameters:**
```
id: spamhaus-dropv6-parser
```

**Notes:** The DROPv6 list includes IPv6 ranges allocated to spammers or cyber criminals. DROPv6 will only include IPv6 netblocks allocated directly by an established Regional Internet Registry (RIR) or National Internet Registry (NIR) such as ARIN, RIPE, AFRINIC, APNIC, LACNIC or KRNIC or direct RIR allocations.

## ASN-Drop

**Status:** Active

### Collector Bot

**Bot Name:** Generic URL Fetcher

**Bot Module:** intelmq.bots.collectors.http.collector_http

**Configuration Parameters:**
```
id: spamhaus-asn-drop-collector
provider: Spamhaus
feed: Spamhaus ASN Drop
rate_limit: 3600
http_url: https://www.spamhaus.org/drop/asndrop.txt
```

### Parser Bot

**Bot Name:** Spamhaus Drop

**Bot Module:** intelmq.bots.parsers.spamhaus.parser_drop

**Configuration Parameters:**
```
id: spamhaus-asn-drop-parser
```

**Notes:** ASN-DROP contains a list of Autonomous System Numbers controlled by spammers or cyber criminals, as well as "hijacked" ASNs. ASN-DROP can be used to filter BGP routes which are being used for malicious purposes.


# Taichung

**Status:** Active

## Collector Bot

**Bot Name:** Generic URL Fetcher

**Bot Module:** intelmq.bots.collectors.http.collector_http

**Configuration Parameters:**
```
id: taichung-collector
provider: Taichung
feed: Taichung
rate_limit: 3600
http_url: https://www.tc.edu.tw/net/netflow/lkout/recent/30
```

## Parser Bot

**Bot Name:** Taichung

**Bot Module:** intelmq.bots.parsers.taichung.parser

**Configuration Parameters:**
```
id: taichung-parser
```
error_log_message: false

# Turris Greylist

**Status:** Active

## Collector Bot

**Bot Name:** Generic URL Fetcher

**Bot Module:** intelmq.bots.collectors.http.collector_http

**Configuration Parameters:**
```
id: turris-greylist-collector
provider: Turris
feed: Turris Greylist
rate_limit: 43200
http_url: https://www.turris.cz/greylist-data/greylist-latest.csv
```

## Parser Bot

**Bot Name:** Turris Greylist

**Bot Module:** intelmq.bots.parsers.turris.parser

**Configuration Parameters:**
```
id: turris-greylist-parser
```

# University of Toulouse Blacklist

**Status:** Active

### Collector Bot

**Bot Name:** Generic URL Fetcher

**Bot Module:** intelmq.bots.collectors.http.collector_http

**Configuration Parameters:**
```
id: university-of-toulouse-<collection name>-collector
provider: University of Toulouse Blacklist
feed: UT1 <collection name>
rate_limit: 43200
http_url: https://dsi.ut-capitole.fr/blacklists/download/<collection name>.tar.gz
extract_files: True for all or string of file names separated by ","
```
**Notes:** The collections and feed description can be found on: https://dsi.ut-capitole.fr/blacklists/.

### Parser Bot

**Bot Name:** Generic CSV

**Bot Module:** intelmq.bots.parsers.generic.parser_csv

**Configuration Parameters:**
```
delimiter: \n
type: <depends on a collection>
columns:  [<depends on a collection>]
```

# URLVir

## Hosts

**Status:** Active

### Collector Bot

**Bot Name:** Generic URL Fetcher

**Bot Module:** intelmq.bots.collectors.http.collector_http

**Configuration Parameters:**
```
id: urlvir-hosts-collector
provider: URLVir
feed: URLVir Hosts
rate_limit: 129600
http_url: http://www.urlvir.com/export-hosts/
```

### Parser Bot

**Bot Name:** URLVir Hosts

**Bot Module:** intelmq.bots.parsers.urlvir.parser

**Configuration Parameters:**
```
id: urlvir-hosts-parser
```

**Notes:** This feed provides FQDN's or IP addresses for Active Malicious Hosts.

## IPs

**Status:** Active

### Collector Bot

**Bot Name:** Generic URL Fetcher

**Bot Module:** intelmq.bots.collectors.http.collector_http

**Configuration Parameters:**
```
id: urlvir-ips-collector
provider: URLVir
feed: URLVir IPs
rate_limit: 129600
http_url: http://www.urlvir.com/export-ip-addresses/
```

### Parser Bot

**Bot Name:** URLVir IPs

**Bot Module:** intelmq.bots.parsers.urlvir.parser

**Configuration Parameters:**
```
id: urlvir-ips-parser
```

**Notes:** This feed provides IP addresses hosting Malware.


# VXVault

**Status:** Active

## Collector Bot

**Bot Name:** Generic URL Fetcher

**Bot Module:** intelmq.bots.collectors.http.collector_http

**Configuration Parameters:**
```
id: vxvault-collector
provider: VXVault
feed: VXVault
rate_limit: 3600
http_url: http://vxvault.net/URL_List.php
```

## Parser Bot

**Bot Name:** VXVault

**Bot Module:** intelmq.bots.parsers.vxvault.parser

**Configuration Parameters:**
```
id: vxvault-parser
<<<<<<< HEAD
```
=======
```

# ZoneH

**Status:** Active

## Collector Bot

FIXME: Information how to get the feed, what kind of reports you can reveive

**Bot Name:** Generic Mail Attachment Fetcher

**Bot Module:** intelmq.bots.collectors.mail.collector_mail_attach

**Configuration Parameters:**
```
id: zoneh-collector
provider: ZoneH
feed: ZoneH <feed type>
rate_limit: FIXME
subject_regex: FIXME
attach_regex: FIXME
attach_unzip: true
```

## Parser Bot

**Bot Name:** VXVault

**Bot Module:** intelmq.bots.parsers.zoneh.parser

**Configuration Parameters:**
```
id: zoneh-parser
```
>>>>>>> b584d951
<|MERGE_RESOLUTION|>--- conflicted
+++ resolved
@@ -2312,9 +2312,6 @@
 **Configuration Parameters:**
 ```
 id: vxvault-parser
-<<<<<<< HEAD
-```
-=======
 ```
 
 # ZoneH
@@ -2342,12 +2339,11 @@
 
 ## Parser Bot
 
-**Bot Name:** VXVault
+**Bot Name:** ZoneH
 
 **Bot Module:** intelmq.bots.parsers.zoneh.parser
 
 **Configuration Parameters:**
 ```
 id: zoneh-parser
-```
->>>>>>> b584d951
+```