# Available Feeds

The available feeds are grouped by the provider of the feeds. For each feed the collector and parser that can be used is documented as well as any feed-specific parameters.

<!-- TOC depthFrom:2 depthTo:2 withLinks:1 updateOnSave:1 orderedList:0 -->

- [Abuse.ch](#abusech)
- [AlienVault](#alienvault)
- [AnubisNetworks](#anubisnetworks)
- [Autoshun](#autoshun)
- [Bambenek](#bambenek)
- [Bitcash](#bitcash)
- [Blocklist.de](#blocklistde)
- [Blueliv](#blueliv)
- [CERT.PL](#certpl)
- [CINSscore](#cinsscore)
- [CleanMX](#cleanmx)
- [DShield](#dshield)
- [Danger Rulez](#danger-rulez)
- [Dataplane](#dataplane)
- [DynDNS](#dyndns)
- [Fraunhofer](#fraunhofer)
- [HPHosts](#hphosts)
- [Malc0de](#malc0de)
- [Malware Domain List](#malware-domain-list)
- [Malware Domains](#malware-domains)
- [MalwarePatrol](#malwarepatrol)
- [Netlab 360](#netlab-360)
- [Nothink](#nothink)
- [OpenPhish](#openphish)
- [PhishTank](#phishtank)
- [ShadowServer](#shadowserver)
- [Spamhaus](#spamhaus)
- [Sucuri](#sucuri)
- [Taichung](#taichung)
- [Team Cymru](#team-cymru)
- [Turris](#turris)
- [URLVir](#urlvir)
- [University of Toulouse](#university-of-toulouse)
- [VXVault](#vxvault)
- [ZoneH](#zoneh)

<!-- /TOC -->

# Abuse.ch

## Feodo Tracker Domains

* **Status:** on
* **Revision:** 20-01-2018
* **Description:** The Feodo Tracker Feodo Domain Blocklist contains domain names (FQDN) used as C&C communication channel by the Feodo Trojan. These domains names are usually registered and operated by cybercriminals for the exclusive purpose of hosting a Feodo botnet controller. Hence you should expect no legit traffic to those domains. I highly recommend you to block/drop any traffic towards any Feodo C&C domain by using the Feodo Domain Blocklist. Please consider that domain names are usually only used by version B of the Feodo Trojan. C&C communication channels used by version A, version C and version D are not covered by this blocklist.

### Collector

* **Module:** intelmq.bots.collectors.http.collector_http
* **Configuration Parameters:**
*  * `http_url`: `https://feodotracker.abuse.ch/blocklist/?download=domainblocklist`
*  * `rate_limit`: `129600`

### Parser

* **Module:** intelmq.bots.parsers.abusech.parser_domain
* **Configuration Parameters:**


## Feodo Tracker Ips

* **Status:** on
* **Revision:** 20-01-2018
* **Description:** The Feodo Tracker Feodo IP Blocklist contains IP addresses (IPv4) used as C&C communication channel by the Feodo Trojan. This lists contains two types of IP address: Feodo C&C servers used by version A, version C and version D of the Feodo Trojan (these IP addresses are usually compromised servers running an nginx daemon on port 8080 TCP or 7779 TCP that is acting as proxy, forwarding all traffic to a tier 2 proxy node) and Feodo C&C servers used by version B which are usually used for the exclusive purpose of hosting a Feodo C&C server. Attention: Since Feodo C&C servers associated with version A, version C and version D are usually hosted on compromised servers, its likely that you also block/drop legit traffic e.g. towards websites hosted on a certain IP address acting as Feodo C&C for version A, version C and version D. If you only want to block/drop traffic to Feodo C&C servers hosted on bad IPs (version B), please use the blocklist BadIPs documented below.

### Collector

* **Module:** intelmq.bots.collectors.http.collector_http
* **Configuration Parameters:**
*  * `http_url`: `https://feodotracker.abuse.ch/blocklist/?download=ipblocklist`
*  * `rate_limit`: `129600`

### Parser

* **Module:** intelmq.bots.parsers.abusech.parser_ip
* **Configuration Parameters:**


## Ransomware Tracker

* **Status:** on
* **Revision:** 20-01-2018
* **Description:** Ransomware Tracker feed includes FQDN's, URL's, and known IP addresses that were used for said FQDN's and URL's for various ransomware families.

### Collector

* **Module:** intelmq.bots.collectors.http.collector_http
* **Configuration Parameters:**
*  * `http_url`: `https://ransomwaretracker.abuse.ch/feeds/csv/`
*  * `rate_limit`: `129600`

### Parser

* **Module:** intelmq.bots.parsers.abusech.parser_ransomware
* **Configuration Parameters:**


## Zeus Tracker Domains

* **Status:** off
* **Revision:** 20-01-2018
* **Description:** The ZeuS domain blocklist (BadDomains) is the recommended blocklist if you want to block only ZeuS domain names. It has domain names that ZeuS Tracker believes to be hijacked (level 2). Hence the false positive rate should be much lower compared to the standard ZeuS domain blocklist.

### Collector

* **Module:** intelmq.bots.collectors.http.collector_http
* **Configuration Parameters:**
*  * `http_url`: `https://zeustracker.abuse.ch/blocklist.php?download=baddomains`
*  * `rate_limit`: `129600`

### Parser

* **Module:** intelmq.bots.parsers.abusech.parser_domain
* **Configuration Parameters:**


## Zeus Tracker Ips

* **Status:** off
* **Revision:** 20-01-2018
* **Description:** This list only includes IPv4 addresses that are used by the ZeuS Trojan. It is the recommended list if you want to block only ZeuS IPs. It excludes IP addresses that ZeuS Tracker believes to be hijacked (level 2) or belong to a free web hosting provider (level 3). Hence the false positive rate should be much lower compared to the standard ZeuS IP blocklist.

### Collector

* **Module:** intelmq.bots.collectors.http.collector_http
* **Configuration Parameters:**
*  * `http_url`: `https://zeustracker.abuse.ch/blocklist.php?download=badips`
*  * `rate_limit`: `129600`

### Parser

* **Module:** intelmq.bots.parsers.abusech.parser_ip
* **Configuration Parameters:**


# AlienVault

## Otx

* **Status:** on
* **Revision:** 20-01-2018
* **Description:** AlienVault OTX Collector is the bot responsible to get the report through the API. Report could vary according to subscriptions.

### Collector

* **Module:** intelmq.bots.collectors.alienvault_otx.collector
* **Configuration Parameters:**
*  * `api_key`: `{{ your API key }}`

### Parser

* **Module:** intelmq.bots.parsers.alienvault.parser_otx
* **Configuration Parameters:**


## Reputation List

* **Status:** off
* **Revision:** 20-01-2018
* **Description:** List of malicious IPs.

### Collector

* **Module:** intelmq.bots.collectors.http.collector_http
* **Configuration Parameters:**
*  * `http_url`: `https://reputation.alienvault.com/reputation.data`
*  * `rate_limit`: `3600`

### Parser

* **Module:** intelmq.bots.parsers.alienvault.parser
* **Configuration Parameters:**


# AnubisNetworks

## Cyberfeed Stream

* **Status:** on
* **Revision:** 20-01-2018
* **Description:** AnubisNetworks Collector is the bot responsible to get AnubisNetworks Cyberfeed Stream.

### Collector

* **Module:** intelmq.bots.collectors.http.collector_http_stream
* **Configuration Parameters:**
*  * `http_url`: `https://prod.cyberfeed.net/stream?key={{ your API key }}`
*  * `strip_lines`: `true`

### Parser

* **Module:** intelmq.bots.parsers.anubisnetworks.parser
* **Configuration Parameters:**


# Autoshun

## Shunlist

* **Status:** off
* **Revision:** 20-01-2018
* **Description:** You need to register in order to use the list.

### Collector

* **Module:** intelmq.bots.collectors.http.collector_http
* **Configuration Parameters:**
*  * `http_url`: `https://www.autoshun.org/files/shunlist.html`
*  * `rate_limit`: `3600`

### Parser

* **Module:** intelmq.bots.parsers.autoshun.parser
* **Configuration Parameters:**


# Bambenek

## C2 Domains

* **Status:** on
* **Revision:** 20-01-2018
* **Description:** Master Feed of known, active and non-sinkholed C&Cs domain names. License: https://osint.bambenekconsulting.com/license.txt

### Collector

* **Module:** intelmq.bots.collectors.http.collector_http
* **Configuration Parameters:**
*  * `http_url`: `https://osint.bambenekconsulting.com/feeds/c2-dommasterlist.txt`
*  * `rate_limit`: `3600`

### Parser

* **Module:** intelmq.bots.parsers.bambenek.parser
* **Configuration Parameters:**


## C2 Ips

* **Status:** on
* **Revision:** 20-01-2018
* **Description:** Master Feed of known, active and non-sinkholed C&Cs IP addresses License: https://osint.bambenekconsulting.com/license.txt

### Collector

* **Module:** intelmq.bots.collectors.http.collector_http
* **Configuration Parameters:**
*  * `http_url`: `https://osint.bambenekconsulting.com/feeds/c2-ipmasterlist.txt`
*  * `rate_limit`: `3600`

### Parser

* **Module:** intelmq.bots.parsers.bambenek.parser
* **Configuration Parameters:**


## Dga Domains

* **Status:** on
* **Revision:** 20-01-2018
* **Description:** Domain feed of known DGA domains from -2 to +3 days License: https://osint.bambenekconsulting.com/license.txt

### Collector

* **Module:** intelmq.bots.collectors.http.collector_http
* **Configuration Parameters:**
*  * `http_url`: `https://osint.bambenekconsulting.com/feeds/dga-feed.txt`
*  * `rate_limit`: `3600`

### Parser

* **Module:** intelmq.bots.parsers.bambenek.parser
* **Configuration Parameters:**


# Bitcash

## Banned Ips

* **Status:** on
* **Revision:** 20-01-2018
* **Description:** IPs banned for serious abusing of our services (scanning, sniffing, harvesting, dos attacks).

### Collector

* **Module:** intelmq.bots.collectors.http.collector_http
* **Configuration Parameters:**
*  * `http_url`: `https://bitcash.cz/misc/log/blacklist`
*  * `rate_limit`: `3600`

### Parser

* **Module:** intelmq.bots.parsers.bitcash.parser
* **Configuration Parameters:**


# Blocklist.de

## Apache

* **Status:** on
* **Revision:** 20-01-2018
* **Description:** Blocklist.DE Apache Collector is the bot responsible to get the report from source of information. All IP addresses which have been reported within the last 48 hours as having run attacks on the service Apache, Apache-DDOS, RFI-Attacks.

### Collector

* **Module:** intelmq.bots.collectors.http.collector_http
* **Configuration Parameters:**
*  * `http_url`: `https://lists.blocklist.de/lists/apache.txt`
*  * `rate_limit`: `86400`

### Parser

* **Module:** intelmq.bots.parsers.blocklistde.parser
* **Configuration Parameters:**


## Bots

* **Status:** on
* **Revision:** 20-01-2018
* **Description:** Blocklist.DE Bots Collector is the bot responsible to get the report from source of information. All IP addresses which have been reported within the last 48 hours as having run attacks attacks on the RFI-Attacks, REG-Bots, IRC-Bots or BadBots (BadBots = he has posted a Spam-Comment on a open Forum or Wiki).

### Collector

* **Module:** intelmq.bots.collectors.http.collector_http
* **Configuration Parameters:**
*  * `http_url`: `https://lists.blocklist.de/lists/bots.txt`
*  * `rate_limit`: `86400`

### Parser

* **Module:** intelmq.bots.parsers.blocklistde.parser
* **Configuration Parameters:**


## Brute-Force Logins

* **Status:** on
* **Revision:** 20-01-2018
* **Description:** Blocklist.DE Brute-force Login Collector is the bot responsible to get the report from source of information. All IPs which attacks Joomlas, Wordpress and other Web-Logins with Brute-Force Logins.

### Collector

* **Module:** intelmq.bots.collectors.http.collector_http
* **Configuration Parameters:**
*  * `http_url`: `https://lists.blocklist.de/lists/bruteforcelogin.txt`
*  * `rate_limit`: `86400`

### Parser

* **Module:** intelmq.bots.parsers.blocklistde.parser
* **Configuration Parameters:**


## Ftp

* **Status:** on
* **Revision:** 20-01-2018
* **Description:** Blocklist.DE FTP Collector is the bot responsible to get the report from source of information. All IP addresses which have been reported within the last 48 hours for attacks on the Service FTP.

### Collector

* **Module:** intelmq.bots.collectors.http.collector_http
* **Configuration Parameters:**
*  * `http_url`: `https://lists.blocklist.de/lists/ftp.txt`
*  * `rate_limit`: `86400`

### Parser

* **Module:** intelmq.bots.parsers.blocklistde.parser
* **Configuration Parameters:**


## Imap

* **Status:** on
* **Revision:** 20-01-2018
* **Description:** Blocklist.DE IMAP Collector is the bot responsible to get the report from source of information. All IP addresses which have been reported within the last 48 hours for attacks on the service like IMAP, SASL, POP3, etc.

### Collector

* **Module:** intelmq.bots.collectors.http.collector_http
* **Configuration Parameters:**
*  * `http_url`: `https://lists.blocklist.de/lists/imap.txt`
*  * `rate_limit`: `86400`

### Parser

* **Module:** intelmq.bots.parsers.blocklistde.parser
* **Configuration Parameters:**


## Irc Bots

* **Status:** on
* **Revision:** 20-01-2018
* **Description:** No description provided by feed provider.

### Collector

* **Module:** intelmq.bots.collectors.http.collector_http
* **Configuration Parameters:**
*  * `http_url`: `https://lists.blocklist.de/lists/ircbot.txt`
*  * `rate_limit`: `86400`

### Parser

* **Module:** intelmq.bots.parsers.blocklistde.parser
* **Configuration Parameters:**


## Mail

* **Status:** on
* **Revision:** 20-01-2018
* **Description:** Blocklist.DE Mail Collector is the bot responsible to get the report from source of information. All IP addresses which have been reported within the last 48 hours as having run attacks on the service Mail, Postfix.

### Collector

* **Module:** intelmq.bots.collectors.http.collector_http
* **Configuration Parameters:**
*  * `http_url`: `https://lists.blocklist.de/lists/mail.txt`
*  * `rate_limit`: `86400`

### Parser

* **Module:** intelmq.bots.parsers.blocklistde.parser
* **Configuration Parameters:**


## Sip

* **Status:** on
* **Revision:** 20-01-2018
* **Description:** Blocklist.DE SIP Collector is the bot responsible to get the report from source of information. All IP addresses that tried to login in a SIP-, VOIP- or Asterisk-Server and are included in the IPs-List from http://www.infiltrated.net/ (Twitter).

### Collector

* **Module:** intelmq.bots.collectors.http.collector_http
* **Configuration Parameters:**
*  * `http_url`: `https://lists.blocklist.de/lists/sip.txt`
*  * `rate_limit`: `86400`

### Parser

* **Module:** intelmq.bots.parsers.blocklistde.parser
* **Configuration Parameters:**


## Ssh

* **Status:** on
* **Revision:** 20-01-2018
* **Description:** Blocklist.DE SSH Collector is the bot responsible to get the report from source of information. All IP addresses which have been reported within the last 48 hours as having run attacks on the service SSH.

### Collector

* **Module:** intelmq.bots.collectors.http.collector_http
* **Configuration Parameters:**
*  * `http_url`: `https://lists.blocklist.de/lists/ssh.txt`
*  * `rate_limit`: `86400`

### Parser

* **Module:** intelmq.bots.parsers.blocklistde.parser
* **Configuration Parameters:**


## Strong Ips

* **Status:** on
* **Revision:** 20-01-2018
* **Description:** Blocklist.DE Strong IPs Collector is the bot responsible to get the report from source of information. All IPs which are older then 2 month and have more then 5.000 attacks.

### Collector

* **Module:** intelmq.bots.collectors.http.collector_http
* **Configuration Parameters:**
*  * `http_url`: `https://lists.blocklist.de/lists/strongips.txt`
*  * `rate_limit`: `86400`

### Parser

* **Module:** intelmq.bots.parsers.blocklistde.parser
* **Configuration Parameters:**


# Blueliv

## Crimeserver

* **Status:** on
* **Revision:** 20-01-2018
* **Description:** Blueliv Crimeserver Collector is the bot responsible to get the report through the API.

### Collector

* **Module:** intelmq.bots.collectors.blueliv.collector_crimeserver
* **Configuration Parameters:**
*  * `rate_limit`: `3600`

### Parser

* **Module:** intelmq.bots.parsers.blueliv.parser_crimeserver
* **Configuration Parameters:**


# CERT.PL

## N6 Stomp Stream

* **Status:** on
* **Revision:** 20-01-2018
* **Description:** N6 Collector - CERT.pl's N6 Collector - N6 feed via STOMP interface. Note that rate_limit does not apply for this bot as it is waiting for messages on a stream.

### Collector

* **Module:** intelmq.bots.collectors.stomp.collector
* **Configuration Parameters:**
*  * `exchange`: `{insert your exchange point as given by CERT.pl}`
*  * `port`: `61614`
*  * `server`: `n6stream.cert.pl`
*  * `ssl_ca_certificate`: `{insert path to CA file for CERT.pl's n6}`
*  * `ssl_client_certificate`: `{insert path to client cert file for CERTpl's n6}`
*  * `ssl_client_certificate_key`: `{insert path to client cert key file for CERT.pl's n6}`

### Parser

* **Module:** intelmq.bots.parsers.n6.parser_n6stomp
* **Configuration Parameters:**


# CINSscore

## Army List

* **Status:** on
* **Revision:** 20-01-2018
* **Description:** The CINS Army list is a subset of the CINS Active Threat Intelligence ruleset, and consists of IP addresses that meet one of two basic criteria: 1) The IP's recent Rogue Packet score factor is very poor, or 2) The IP has tripped a designated number of 'trusted' alerts across a given number of our Sentinels deployed around the world.

### Collector

* **Module:** intelmq.bots.collectors.http.collector_http
* **Configuration Parameters:**
*  * `http_url`: `http://cinsscore.com/list/ci-badguys.txt`
*  * `rate_limit`: `3600`

### Parser

* **Module:** intelmq.bots.parsers.ci_army.parser
* **Configuration Parameters:**


# CleanMX

## Phishing

* **Status:** on
* **Revision:** 20-01-2018
* **Description:** In order to download the CleanMX feed you need to use a custom user agent and register that user agent.

### Collector

* **Module:** intelmq.bots.collectors.http.collector_http
* **Configuration Parameters:**
*  * `http_timeout_sec`: `120`
*  * `http_url`: `http://support.clean-mx.de/clean-mx/xmlphishing?response=alive&domain=`
*  * `http_user_agent`: `{{ your user agent }}`
*  * `rate_limit`: `129600`

### Parser

* **Module:** intelmq.bots.parsers.cleanmx.parser
* **Configuration Parameters:**


## Virus

* **Status:** on
* **Revision:** 20-01-2018
* **Description:** In order to download the CleanMX feed you need to use a custom user agent and register that user agent.

### Collector

* **Module:** intelmq.bots.collectors.http.collector_http
* **Configuration Parameters:**
*  * `http_timeout_sec`: `120`
*  * `http_url`: `http://support.clean-mx.de/clean-mx/xmlviruses?response=alive&domain=`
*  * `http_user_agent`: `{{ your user agent }}`
*  * `rate_limit`: `129600`

### Parser

* **Module:** intelmq.bots.parsers.cleanmx.parser
* **Configuration Parameters:**


# DShield

## As Details

* **Status:** on
* **Revision:** 20-01-2018
* **Description:** No description provided by feed provider.

### Collector

* **Module:** intelmq.bots.collectors.http.collector_http
* **Configuration Parameters:**
*  * `http_url`: `https://dshield.org/asdetailsascii.html?as={{ AS Number }}`
*  * `rate_limit`: `129600`

### Parser

* **Module:** intelmq.bots.parsers.dshield.parser_asn
* **Configuration Parameters:**


## Block

* **Status:** on
* **Revision:** 20-01-2018
* **Description:** This list summarizes the top 20 attacking class C (/24) subnets over the last three days. The number of 'attacks' indicates the number of targets reporting scans from this subnet.

### Collector

* **Module:** intelmq.bots.collectors.http.collector_http
* **Configuration Parameters:**
*  * `http_url`: `https://www.dshield.org/block.txt`
*  * `rate_limit`: `129600`

### Parser

* **Module:** intelmq.bots.parsers.dshield.parser_block
* **Configuration Parameters:**


## Suspicious Domains

* **Status:** on
* **Revision:** 20-01-2018
* **Description:** There are many suspicious domains on the internet. In an effort to identify them, as well as false positives, we have assembled weighted lists based on tracking and malware lists from different sources. ISC is collecting and categorizing various lists associated with a certain level of sensitivity.

### Collector

* **Module:** intelmq.bots.collectors.http.collector_http
* **Configuration Parameters:**
*  * `http_url`: `https://www.dshield.org/feeds/suspiciousdomains_High.txt`
*  * `rate_limit`: `129600`

### Parser

* **Module:** intelmq.bots.parsers.dshield.parser_domain
* **Configuration Parameters:**


# Danger Rulez

## Bruteforce Blocker

* **Status:** on
* **Revision:** 20-01-2018
* **Description:** Its main purpose is to block SSH bruteforce attacks via firewall.

### Collector

* **Module:** intelmq.bots.collectors.http.collector_http
* **Configuration Parameters:**
*  * `http_url`: `http://danger.rulez.sk/projects/bruteforceblocker/blist.php`
*  * `rate_limit`: `3600`

### Parser

* **Module:** intelmq.bots.parsers.danger_rulez.parser
* **Configuration Parameters:**


## Sip Invitation

* **Status:** on
* **Revision:** 20-01-2018
* **Description:** Entries consist of fields with identifying characteristics of a source IP address that has been seen initiating a SIP INVITE operation to a remote host. The report lists hosts that are suspicious of more than just port scanning. These hosts may be SIP client cataloging or conducting various forms of telephony abuse. Report is updated hourly.

### Collector

* **Module:** intelmq.bots.collectors.http.collector_http
* **Configuration Parameters:**
*  * `http_url`: `http://dataplane.org/sipinvitation.txt`
*  * `rate_limit`: `3600`

### Parser

* **Module:** intelmq.bots.parsers.dataplane.parser
* **Configuration Parameters:**


# Dataplane

## Sip Query

<<<<<<< HEAD
* **Status:** on
* **Revision:** 20-01-2018
* **Description:** Entries consist of fields with identifying characteristics of a source IP address that has been seen initiating a SIP OPTIONS query to a remote host. This report lists hosts that are suspicious of more than just port scanning. The hosts may be SIP server cataloging or conducting various forms of telephony abuse. Report is updated hourly.
=======
**Configuration Parameters:**
```
id: blocklistde-ssh-collector
provider: Blocklist.de
feed: Blocklist.de SSH
rate_limit: 86400
http_url: https://lists.blocklist.de/lists/ssh.txt
```

### Parser Bot

**Bot Name:** Blocklist.de

**Bot Module:** intelmq.bots.parsers.blocklistde.parser

**Configuration Parameters:**
```
id: blocklistde-ssh-parser
```

**Notes:** Blocklist.DE SSH Collector is the bot responsible to get the report from source of information. All IP addresses which have been reported within the last 48 hours as having run attacks on the service SSH.

## Strong IPs

**Status:** Active

### Collector Bot

**Bot Name:** Generic URL Fetcher

**Bot Module:** intelmq.bots.collectors.http.collector_http

**Configuration Parameters:**
```
id: blocklistde-strong-ips-collector
provider: Blocklist.de
feed: Blocklist.de Strong IPs
rate_limit: 86400
http_url: https://lists.blocklist.de/lists/strongips.txt
```

### Parser Bot

**Bot Name:** Blocklist.de

**Bot Module:** intelmq.bots.parsers.blocklistde.parser

**Configuration Parameters:**
```
id: blocklistde-strong-ips-parser
```

**Notes:** Blocklist.DE Strong IPs Collector is the bot responsible to get the report from source of information. All IPs which are older then 2 month and have more then 5.000 attacks.


# Blueliv Crimeserver

**Status:** Unknown

## Collector Bot

**Bot Name:** Blueliv Crimeserver

**Bot Module:** intelmq.bots.collectors.blueliv.collector_crimeserver

**Configuration Parameters:**
```
id: blueliv-crimeserver-collector
provider: Blueliv Crimeserver
feed: Blueliv Crimeserver
rate_limit: 3600
```

## Parser Bot

**Bot Name:** Blueliv Crimeserver

**Bot Module:** intelmq.bots.parsers.blueliv.parser_crimeserver

**Configuration Parameters:**
```
 id: blueliv-crimeserver-parser
```

**Notes:** Blueliv Crimeserver Collector is the bot responsible to get the report through the API.

# CI Army

**Status:** Active

## Collector Bot

**Bot Name:** Generic URL Fetcher

**Bot Module:** intelmq.bots.collectors.http.collector_http

**Configuration Parameters:**
```
id: ci-army-collector
provider: CINS Score
feed: CI Army
rate_limit: 3600
http_url: http://cinsscore.com/list/ci-badguys.txt
```

## Parser Bot

**Bot Name:** CI Army

**Bot Module:** intelmq.bots.parsers.ci_army.parser

**Configuration Parameters:**
```
id: ci-army-parser
```

# CleanMX

**Notes:** In order to download the CleanMX feed you need to use a custom user agent and
register that user agent.

## Phishing

**Status:** Active

### Collector Bot

**Bot Name:** Generic URL Fetcher

**Bot Module:** intelmq.bots.collectors.http.collector_http

**Configuration Parameters:**
```
id: cleanmx-phishing-collector
provider: CleanMX
feed: CleanMX Phishing
rate_limit: 129600
http_url: http://support.clean-mx.de/clean-mx/xmlphishing?response=alive&domain=
http_user_agent: {{ your user agent }}
http_timeout_sec: 120
```

### Parser Bot

**Bot Name:** CleanMX Phishing

**Bot Module:** intelmq.bots.parsers.cleanmx.parser

**Configuration Parameters:**
```
 id: cleanmx-phishing-parser
```

## Virus

**Status:** Active

### Collector Bot

**Bot Name:** Generic URL Fetcher

**Bot Module:** intelmq.bots.collectors.http.collector_http

**Configuration Parameters:**
```
id: cleanmx-virus-collector
provider: CleanMX
feed: CleanMX Virus
rate_limit: 129600
http_url: http://support.clean-mx.de/clean-mx/xmlviruses?response=alive&domain=
http_user_agent: {{ your user agent }}
http_timeout_sec: 120
```

### Parser Bot

**Bot Name:** CleanMX Virus

**Bot Module:** intelmq.bots.parsers.cleanmx.parser

**Configuration Parameters:**
```
id: cleanmx-virus-parser
```

# Cymru CAP program

http://www.team-cymru.org/CSIRT-AP.html

**Status:** Active

## Collector Bot

**Bot Name:** Generic URL Fetcher

**Bot Module:** intelmq.bots.collectors.http.collector_http

**Configuration Parameters:**
```
id: cymru-cap-collector
provider: Cymru
feed: Cymru CAP
rate_limit: 86400
http_url: https://www.cymru.com/{{your organization name}}/infected_{time[%Y%m%d]}.txt
http_url_formatting: true
http_username: {{your login}}
http_password: {{your password}}
```


## Parser Bot

**Bot Name:** Cymru CAP Program

**Bot Module:** intelmq.bots.parsers.cymru.parser_cap_program

**Configuration Parameters:**
```
id: cymru-cap-program-parser
```

# Cymru Full Bogons

**Status:** Active

## Collector Bot

**Bot Name:** Generic URL Fetcher

**Bot Module:** intelmq.bots.collectors.http.collector_http

**Configuration Parameters:**
```
id: cymru-full-bogons-collector
provider: Cymru
feed: Cymru Full Bogons
rate_limit: 129600
http_url: https://www.team-cymru.org/Services/Bogons/fullbogons-ipv4.txt
```

## Parser Bot

**Bot Name:** Cymru Full Bogons

**Bot Module:** intelmq.bots.parsers.cymru.parser_full_bogons

**Configuration Parameters:**
```
id: cymru-full-bogons-parser
```

# DShield

## AS

**Status:** Active

### Collector Bot

**Bot Name:** Generic URL Fetcher

**Bot Module:** intelmq.bots.collectors.http.collector_http

**Configuration Parameters:**
```
id: dshield-as-collector
provider: DShield
feed: DShield AS
rate_limit: 129600
http_url: https://dshield.org/asdetailsascii.html?as={{ AS Number }}
```

### Parser Bot

**Bot Name:** DShield AS

**Bot Module:** intelmq.bots.parsers.dshield.parser_asn

**Configuration Parameters:**
```
id: dshield-as-parser
```

## Block

**Status:** Active

### Collector Bot

**Bot Name:** Generic URL Fetcher

**Bot Module:** intelmq.bots.collectors.http.collector_http

**Configuration Parameters:**
```
id: dshield-block-collector
provider: DShield
feed: DShield Block
rate_limit: 129600
http_url: https://www.dshield.org/block.txt
```

### Parser Bot

**Bot Name:** DShield Block

**Bot Module:** intelmq.bots.parsers.dshield.parser_block

**Configuration Parameters:**
```
id: dshield-block-parser
```

## Suspicious Domains

**Status:** Active

### Collector Bot

**Bot Name:** Generic URL Fetcher

**Bot Module:** intelmq.bots.collectors.http.collector_http

**Configuration Parameters:**
```
id: dshield-suspicious-domains-collector
provider: DShield
feed: DShield Suspicious Domains
rate_limit: 129600
http_url: https://www.dshield.org/feeds/suspiciousdomains_High.txt
```

### Parser Bot

**Bot Name:** DShield Suspicious Domain

**Bot Module:** intelmq.bots.parsers.dshield.parser_domain

**Configuration Parameters:**
```
id: dshield-suspicious-domains-parser
```

# Danger Rulez

**Status:** Active

## Collector Bot

**Bot Name:** Generic URL Fetcher

**Bot Module:** intelmq.bots.collectors.http.collector_http

**Configuration Parameters:**
```
id: danger-rulez-collector
provider: Danger Rulez
feed: Danger Rulez Bruteforce Blocker
rate_limit: 3600
http_url: http://danger.rulez.sk/projects/bruteforceblocker/blist.php
```

## Parser Bot

**Bot Name:** Danger Rulez

**Bot Module:** intelmq.bots.parsers.danger_rulez.parser

**Configuration Parameters:**
```
id: danger-rulez-parser
```

# Dataplane

## SIP Invitation

**Status:** Active

### Collector Bot

**Bot Name:** Generic URL Fetcher

**Bot Module:** intelmq.bots.collectors.http.collector_http

**Configuration Parameters:**
```
id: dataplane-sip-invitation-collector
provider: Dataplane
feed: Dataplane SIP Invitation
rate_limit: 3600
http_url: http://dataplane.org/sipinvitation.txt
```

### Parser Bot

**Bot Name:** Dataplane Feeds

**Bot Module:** intelmq.bots.parsers.dataplane.parser

**Configuration Parameters:**
```
id: dataplane-sip-invitation-parser
```

**Notes:** Entries consist of fields with identifying characteristics of a source IP address that has been seen initiating a SIP INVITE operation to a remote host.  The report lists hosts that are suspicious of more than just port scanning.  These hosts may be SIP client cataloging or conducting various forms of telephony abuse.  
Report is updated hourly.

## SIP Query

**Status:** Active

### Collector Bot

**Bot Name:** Generic URL Fetcher
>>>>>>> ee0e61b9

### Collector

* **Module:** intelmq.bots.collectors.http.collector_http
* **Configuration Parameters:**
*  * `http_url`: `http://dataplane.org/sipquery.txt`
*  * `rate_limit`: `3600`

### Parser

* **Module:** intelmq.bots.parsers.dataplane.parser
* **Configuration Parameters:**


## Sip Registration

* **Status:** on
* **Revision:** 20-01-2018
* **Description:** Entries consist of fields with identifying characteristics of a source IP address that has been seen initiating a SIP REGISTER operation to a remote host. This report lists hosts that are suspicious of more than just port scanning. The hosts may be SIP client cataloging or conducting various forms of telephony abuse. Report is updated hourly.

### Collector

* **Module:** intelmq.bots.collectors.http.collector_http
* **Configuration Parameters:**
*  * `http_url`: `http://dataplane.org/sipregistration.txt`
*  * `rate_limit`: `3600`

### Parser

* **Module:** intelmq.bots.parsers.dataplane.parser
* **Configuration Parameters:**


## Ssh Client Connection

* **Status:** on
* **Revision:** 20-01-2018
* **Description:** Entries below consist of fields with identifying characteristics of a source IP address that has been seen initiating an SSH connection to a remote host. This report lists hosts that are suspicious of more than just port scanning. The hosts may be SSH server cataloging or conducting authentication attack attempts. Report is updated hourly.

### Collector

* **Module:** intelmq.bots.collectors.http.collector_http
* **Configuration Parameters:**
*  * `http_url`: `http://dataplane.org/sshclient.txt`
*  * `rate_limit`: `3600`

### Parser

* **Module:** intelmq.bots.parsers.dataplane.parser
* **Configuration Parameters:**


## Ssh Password Authentication

* **Status:** on
* **Revision:** 20-01-2018
* **Description:** Entries below consist of fields with identifying characteristics of a source IP address that has been seen attempting to remotely login to a host using SSH password authentication. The report lists hosts that are highly suspicious and are likely conducting malicious SSH password authentication attacks. Report is updated hourly.

### Collector

* **Module:** intelmq.bots.collectors.http.collector_http
* **Configuration Parameters:**
*  * `http_url`: `http://dataplane.org/sshpwauth.txt`
*  * `rate_limit`: `3600`

### Parser

* **Module:** intelmq.bots.parsers.dataplane.parser
* **Configuration Parameters:**


# DynDNS

## Infected Domains

* **Status:** on
* **Revision:** 20-01-2018
* **Description:** DynDNS ponmocup. List of ponmocup malware redirection domains and infected web-servers. See also http://security-research.dyndns.org/pub/botnet-links.html

### Collector

* **Module:** intelmq.bots.collectors.http.collector_http
* **Configuration Parameters:**
*  * `http_url`: `http://security-research.dyndns.org/pub/malware-feeds/ponmocup-infected-domains-CIF-latest.txt`
*  * `rate_limit`: `10800`

### Parser

* **Module:** intelmq.bots.parsers.dyn.parser
* **Configuration Parameters:**


# Fraunhofer

## Dga Archieve

* **Status:** on
* **Revision:** 20-01-2018
* **Description:** Fraunhofer DGA collector fetches data from Fraunhofer's domain generation archive.

### Collector

* **Module:** intelmq.bots.collectors.http.collector_http
* **Configuration Parameters:**
*  * `http_password`: `{{ your password}}`
*  * `http_url`: `https://dgarchive.caad.fkie.fraunhofer.de/today`
*  * `http_username`: `{{ your username}}`
*  * `rate_limit`: `10800`

### Parser

* **Module:** intelmq.bots.parsers.fraunhofer.parser_dga
* **Configuration Parameters:**


# HPHosts

## Hosts

* **Status:** off
* **Revision:** 20-01-2018
* **Description:** hpHosts is a community managed and maintained hosts file that allows an additional layer of protection against access to ad, tracking and malicious websites.

### Collector

* **Module:** intelmq.bots.collectors.http.collector_http
* **Configuration Parameters:**
*  * `http_url`: `http://hosts-file.net/download/hosts.txt`
*  * `rate_limit`: `3600`

### Parser

* **Module:** intelmq.bots.parsers.hphosts.parser
* **Configuration Parameters:**
*  * `error_log_message`: `false`


# Malc0de

## Bind Format

* **Status:** on
* **Revision:** 20-01-2018
* **Description:** This feed includes FQDN's of malicious hosts, the file format is in Bind file format.

### Collector

* **Module:** intelmq.bots.collectors.http.collector_http
* **Configuration Parameters:**
*  * `http_url`: `https://malc0de.com/bl/ZONES`
*  * `rate_limit`: `10800`

### Parser

* **Module:** intelmq.bots.parsers.malc0de.parser
* **Configuration Parameters:**


## Ip Blacklist

* **Status:** on
* **Revision:** 20-01-2018
* **Description:** This feed includes IP Addresses of malicious hosts.

### Collector

* **Module:** intelmq.bots.collectors.http.collector_http
* **Configuration Parameters:**
*  * `http_url`: `https://malc0de.com/bl/IP_Blacklist.txt`
*  * `rate_limit`: `10800`

### Parser

* **Module:** intelmq.bots.parsers.malc0de.parser
* **Configuration Parameters:**


## Windows Format

* **Status:** on
* **Revision:** 20-01-2018
* **Description:** This feed includes FQDN's of malicious hosts, the file format is in Windows Hosts file format.

### Collector

* **Module:** intelmq.bots.collectors.http.collector_http
* **Configuration Parameters:**
*  * `http_url`: `https://malc0de.com/bl/BOOT`
*  * `rate_limit`: `10800`

### Parser

* **Module:** intelmq.bots.parsers.malc0de.parser
* **Configuration Parameters:**


# Malware Domain List

## Blacklist

* **Status:** on
* **Revision:** 20-01-2018
* **Description:** No description provided by feed provider.

### Collector

* **Module:** intelmq.bots.collectors.http.collector_http
* **Configuration Parameters:**
*  * `http_url`: `http://www.malwaredomainlist.com/updatescsv.php`
*  * `rate_limit`: `3600`

### Parser

* **Module:** intelmq.bots.parsers.malwaredomainlist.parser
* **Configuration Parameters:**


# Malware Domains

## Malicious

* **Status:** on
* **Revision:** 20-01-2018
* **Description:** Malware Prevention through Domain Blocking (Black Hole DNS Sinkhole)

### Collector

* **Module:** intelmq.bots.collectors.http.collector_http
* **Configuration Parameters:**
*  * `http_url`: `http://mirror1.malwaredomains.com/files/domains.txt`
*  * `rate_limit`: `172800`

### Parser

* **Module:** intelmq.bots.parsers.malwaredomains.parser
* **Configuration Parameters:**


# MalwarePatrol

## Dansguardian

* **Status:** on
* **Revision:** 20-01-2018
* **Description:** Malware block list with URLs

### Collector

* **Module:** intelmq.bots.collectors.http.collector_http
* **Configuration Parameters:**
*  * `http_url`: `https://lists.malwarepatrol.net/cgi/getfile?receipt={{ your API key }}&product=8&list=dansguardian`
*  * `rate_limit`: `180000`

### Parser

* **Module:** intelmq.bots.parsers.malwarepatrol.parser_dansguardian
* **Configuration Parameters:**


# Netlab 360

## Dga

* **Status:** on
* **Revision:** 20-01-2018
* **Description:** This feed lists DGA family, Domain, Start and end of valid time(UTC) of a number of DGA families. reference: http://data.netlab.360.com/dga

### Collector

* **Module:** intelmq.bots.collectors.http.collector_http
* **Configuration Parameters:**
*  * `http_url`: `http://data.netlab.360.com/feeds/dga/dga.txt`
*  * `rate_limit`: `3600`

### Parser

* **Module:** intelmq.bots.parsers.netlab_360.parser
* **Configuration Parameters:**


## Magnitude Ek

* **Status:** on
* **Revision:** 20-01-2018
* **Description:** This feed lists FQDN and possibly the URL used by Magnitude Exploit Kit. Information also includes the IP address used for the domain and last time seen. reference: http://data.netlab.360.com/ek

### Collector

* **Module:** intelmq.bots.collectors.http.collector_http
* **Configuration Parameters:**
*  * `http_url`: `http://data.netlab.360.com/feeds/ek/magnitude.txt`
*  * `rate_limit`: `3600`

### Parser

* **Module:** intelmq.bots.parsers.netlab_360.parser
* **Configuration Parameters:**


## Mirai Scanner

* **Status:** on
* **Revision:** 20-01-2018
* **Description:** This feed provides IP addresses which actively scan for vulnerable IoT devices and install Mirai Botnet. reference: http://data.netlab.360.com/mirai-scanner/

### Collector

* **Module:** intelmq.bots.collectors.http.collector_http
* **Configuration Parameters:**
*  * `http_url`: `http://data.netlab.360.com/feeds/mirai-scanner/scanner.list`
*  * `rate_limit`: `3600`

### Parser

* **Module:** intelmq.bots.parsers.netlab_360.parser
* **Configuration Parameters:**


# Nothink

## Dns Attack

* **Status:** on
* **Revision:** 20-01-2018
* **Description:** This feed provides attack information for attack information against DNS honeypots. reference: http://www.nothink.org/honeypot_dns.php .

### Collector

* **Module:** intelmq.bots.collectors.http.collector_http
* **Configuration Parameters:**
*  * `http_url`: `http://www.nothink.org/honeypot_dns_attacks.txt`
*  * `rate_limit`: `3600`

### Parser

* **Module:** intelmq.bots.parsers.nothink.parser
* **Configuration Parameters:**


## Snmp

* **Status:** on
* **Revision:** 20-01-2018
* **Description:** There are a number of feeds you can use to depend on how far back you would like to go. The time.source will still be the date and time the feed was generated at nothink. This feed provides IP addresses of systems that have connected to a honeypot via SNMP in the last 24 hours. reference: http://www.nothink.org/honeypot_snmp.php

### Collector

* **Module:** intelmq.bots.collectors.http.collector_http
* **Configuration Parameters:**
*  * `http_url`: `http://www.nothink.org/blacklist/blacklist_snmp_day.txt`
*  * `rate_limit`: `86400`

### Parser

* **Module:** intelmq.bots.parsers.nothink.parser
* **Configuration Parameters:**


## Ssh

* **Status:** on
* **Revision:** 20-01-2018
* **Description:** There are a number of feeds you can use to depend on how far back you would like to go. The time.source will still be the date and time the feed was generated at nothink. This feed provides IP addresses of systems that have connected to a honeypot via SSH in the last 24 hours. Reference: http://www.nothink.org/honeypots.php

### Collector

* **Module:** intelmq.bots.collectors.http.collector_http
* **Configuration Parameters:**
*  * `http_url`: `http://www.nothink.org/blacklist/blacklist_ssh_day.txt`
*  * `rate_limit`: `86400`

### Parser

* **Module:** intelmq.bots.parsers.nothink.parser
* **Configuration Parameters:**


## Telnet

* **Status:** on
* **Revision:** 20-01-2018
* **Description:** There are a number of feeds you can use to depend on how far back you would like to go. The time.source will still be the date and time the feed was generated at nothink. This feed provides IP addresses of systems that have connected to a honeypot via Telnet in the last 24 hours. reference: http://www.nothink.org/honeypots.php

### Collector

* **Module:** intelmq.bots.collectors.http.collector_http
* **Configuration Parameters:**
*  * `http_url`: `http://www.nothink.org/blacklist/blacklist_telnet_day.txt`
*  * `rate_limit`: `86400`

### Parser

* **Module:** intelmq.bots.parsers.nothink.parser
* **Configuration Parameters:**


# OpenPhish

## Phishing

* **Status:** on
* **Revision:** 20-01-2018
* **Description:** OpenPhish is a fully automated self-contained platform for phishing intelligence. It identifies phishing sites and performs intelligence analysis in real time without human intervention and without using any external resources, such as blacklists.

### Collector

* **Module:** intelmq.bots.collectors.http.collector_http
* **Configuration Parameters:**
*  * `http_url`: `https://www.openphish.com/feed.txt`
*  * `rate_limit`: `86400`

### Parser

* **Module:** intelmq.bots.parsers.openphish.parser
* **Configuration Parameters:**


# PhishTank

## Online

* **Status:** on
* **Revision:** 20-01-2018
* **Description:** PhishTank is a collaborative clearing house for data and information about phishing on the Internet.

### Collector

* **Module:** intelmq.bots.collectors.http.collector_http
* **Configuration Parameters:**
*  * `http_url`: `https://data.phishtank.com/data/{{ your API key }}/online-valid.csv`
*  * `rate_limit`: `28800`

### Parser

* **Module:** intelmq.bots.parsers.phishtank.parser
* **Configuration Parameters:**


# ShadowServer

## Fixme

* **Status:** on
* **Revision:** 20-01-2018
* **Description:** Shadowserver sends out a variety of reports (see https://www.shadowserver.org/wiki/pmwiki.php/Services/Reports). The reports can be retrieved from the URL in the mail or from the attachment.

### Collector

* **Module:** intelmq.bots.collectors.mail.collector_mail_attach
* **Configuration Parameters:**
*  * `attach_regex`: `csv.zip`
*  * `attach_unzip`: `true`
*  * `rate_limit`: `86400`
*  * `subject_regex`: `FIXME - (see individual reports below)`

### Parser

* **Module:** intelmq.bots.parsers.shadowserver.parser
* **Configuration Parameters:**


# Spamhaus

## Asn Drop

* **Status:** on
* **Revision:** 20-01-2018
* **Description:** ASN-DROP contains a list of Autonomous System Numbers controlled by spammers or cyber criminals, as well as "hijacked" ASNs. ASN-DROP can be used to filter BGP routes which are being used for malicious purposes.

### Collector

* **Module:** intelmq.bots.collectors.http.collector_http
* **Configuration Parameters:**
*  * `http_url`: `https://www.spamhaus.org/drop/asndrop.txt`
*  * `rate_limit`: `3600`

### Parser

* **Module:** intelmq.bots.parsers.spamhaus.parser_drop
* **Configuration Parameters:**


## Cert

* **Status:** on
* **Revision:** 20-01-2018
* **Description:** Spamhaus CERT Insight Portal. Access limited to CERTs and CSIRTs with national or regional responsibility. https://www.spamhaus.org/news/article/705/spamhaus-launches-cert-insight-portal .

### Collector

* **Module:** intelmq.bots.collectors.http.collector_http
* **Configuration Parameters:**
*  * `http_url`: `{{ your CERT portal URL }}`
*  * `rate_limit`: `3600`

### Parser

* **Module:** intelmq.bots.parsers.spamhaus.parser_cert
* **Configuration Parameters:**


## Drop

* **Status:** on
* **Revision:** 20-01-2018
* **Description:** The DROP list will not include any IP address space under the control of any legitimate network - even if being used by "the spammers from hell". DROP will only include netblocks allocated directly by an established Regional Internet Registry (RIR) or National Internet Registry (NIR) such as ARIN, RIPE, AFRINIC, APNIC, LACNIC or KRNIC or direct RIR allocations.

### Collector

* **Module:** intelmq.bots.collectors.http.collector_http
* **Configuration Parameters:**
*  * `http_url`: `https://www.spamhaus.org/drop/drop.txt`
*  * `rate_limit`: `3600`

### Parser

* **Module:** intelmq.bots.parsers.spamhaus.parser_drop
* **Configuration Parameters:**


## Dropv6

* **Status:** on
* **Revision:** 20-01-2018
* **Description:** The DROPv6 list includes IPv6 ranges allocated to spammers or cyber criminals. DROPv6 will only include IPv6 netblocks allocated directly by an established Regional Internet Registry (RIR) or National Internet Registry (NIR) such as ARIN, RIPE, AFRINIC, APNIC, LACNIC or KRNIC or direct RIR allocations.

### Collector

* **Module:** intelmq.bots.collectors.http.collector_http
* **Configuration Parameters:**
*  * `http_url`: `https://www.spamhaus.org/drop/dropv6.txt`
*  * `rate_limit`: `3600`

### Parser

* **Module:** intelmq.bots.parsers.spamhaus.parser_drop
* **Configuration Parameters:**


## Edrop

* **Status:** on
* **Revision:** 20-01-2018
* **Description:** EDROP is an extension of the DROP list that includes sub-allocated netblocks controlled by spammers or cyber criminals. EDROP is meant to be used in addition to the direct allocations on the DROP list.

### Collector

* **Module:** intelmq.bots.collectors.http.collector_http
* **Configuration Parameters:**
*  * `http_url`: `https://www.spamhaus.org/drop/edrop.txt`
*  * `rate_limit`: `3600`

### Parser

* **Module:** intelmq.bots.parsers.spamhaus.parser_drop
* **Configuration Parameters:**


# Sucuri

## Hidden Iframes

* **Status:** on
* **Revision:** 28-01-2018
* **Description:** Latest hidden iframes identified on compromised web sites.
* **Additional Information:** Please note that the parser only extracts the hidden iframes  and the conditional redirects, not the encoded javascript.

### Collector

* **Module:** intelmq.bots.collectors.http.collector_http
* **Configuration Parameters:**
*  * `http_url`: `http://labs.sucuri.net/?malware`
*  * `rate_limit`: `86400`

### Parser

* **Module:** intelmq.bots.parsers.sucuri.parser
* **Configuration Parameters:**

# Sucuri

## Sucuri Malware

**Status:** Active

### Collector Bot

**Bot Name:** Generic URL Fetcher

**Bot Module:** intelmq.bots.collectors.http.collector_http

**Configuration Parameters:**
```
id: sucuri-collector
feed: Sucuri Hidden Iframes
http_url: http://labs.sucuri.net/?malware
rate_limit: 86400
```

### Parser Bot

**Bot Name:** Sucuri Security Parser

**Bot Module:** intelmq.bots.parsers.sucuri.parser

**Configuration Parameters:**
```
id: sucuri-parser
```

Please note that the parser only extracts the hidden iframes  and the conditional redirects, not the encoded javascript.

# Taichung

## Netflow

* **Status:** on
* **Revision:** 20-01-2018
* **Description:** Abnormal flows detected.

### Collector

* **Module:** intelmq.bots.collectors.http.collector_http
* **Configuration Parameters:**
*  * `http_url`: `https://www.tc.edu.tw/net/netflow/lkout/recent/30`
*  * `rate_limit`: `3600`

### Parser

* **Module:** intelmq.bots.parsers.taichung.parser
* **Configuration Parameters:**
*  * `error_log_message`: `false`


# Team Cymru

## Cap

* **Status:** on
* **Revision:** 20-01-2018
* **Description:** Team Cymru provides daily lists of compromised or abused devices for the ASNs and/or netblocks with a CSIRT's jurisdiction. This includes such information as bot infected hosts, command and control systems, open resolvers, malware urls, phishing urls, and brute force attacks

### Collector

* **Module:** intelmq.bots.collectors.http.collector_http
* **Configuration Parameters:**
*  * `http_url`: `FIXME`
*  * `rate_limit`: `FIXME`

### Parser

* **Module:** intelmq.bots.parsers.cymru.parser_cap_program
* **Configuration Parameters:**


## Full Bogons

* **Status:** on
* **Revision:** 20-01-2018
* **Description:** Fullbogons are a larger set which also includes IP space that has been allocated to an RIR, but not assigned by that RIR to an actual ISP or other end-user. IANA maintains a convenient IPv4 summary page listing allocated and reserved netblocks, and each RIR maintains a list of all prefixes that they have assigned to end-users. Our bogon reference pages include additional links and resources to assist those who wish to properly filter bogon prefixes within their networks.

### Collector

* **Module:** intelmq.bots.collectors.http.collector_http
* **Configuration Parameters:**
*  * `http_url`: `https://www.team-cymru.org/Services/Bogons/fullbogons-ipv4.txt`
*  * `rate_limit`: `129600`

### Parser

* **Module:** intelmq.bots.parsers.cymru.parser_full_bogons
* **Configuration Parameters:**


# Turris

## Greylist

* **Status:** on
* **Revision:** 20-01-2018
* **Description:** The data are processed and clasified every week and behaviour of IP addresses that accessed a larger number of Turris routers is evaluated. The result is a list of addresses that have tried to obtain information about services on the router or tried to gain access to them. We publish this so called "greylist" that also contains a list of tags for each address which indicate what behaviour of the address was observed.

### Collector

* **Module:** intelmq.bots.collectors.http.collector_http
* **Configuration Parameters:**
*  * `http_url`: `https://www.turris.cz/greylist-data/greylist-latest.csv`
*  * `rate_limit`: `43200`

### Parser

* **Module:** intelmq.bots.parsers.turris.parser
* **Configuration Parameters:**


# URLVir

## Hosts

* **Status:** on
* **Revision:** 20-01-2018
* **Description:** This feed provides FQDN's or IP addresses for Active Malicious Hosts.

### Collector

* **Module:** intelmq.bots.collectors.http.collector_http
* **Configuration Parameters:**
*  * `http_url`: `http://www.urlvir.com/export-hosts/`
*  * `rate_limit`: `129600`

### Parser

* **Module:** intelmq.bots.parsers.urlvir.parser
* **Configuration Parameters:**


## Ips

* **Status:** on
* **Revision:** 20-01-2018
* **Description:** This feed provides IP addresses hosting Malware.

### Collector

* **Module:** intelmq.bots.collectors.http.collector_http
* **Configuration Parameters:**
*  * `http_url`: `http://www.urlvir.com/export-ip-addresses/`
*  * `rate_limit`: `129600`

### Parser

* **Module:** intelmq.bots.parsers.urlvir.parser
* **Configuration Parameters:**


# University of Toulouse

## Blacklist

* **Status:** on
* **Revision:** 20-01-2018
* **Description:** The collections and feed description can be found on: https://dsi.ut-capitole.fr/blacklists/.

### Collector

* **Module:** intelmq.bots.collectors.http.collector_http
* **Configuration Parameters:**
*  * `extract_files`: `true`
*  * `http_url`: `https://dsi.ut-capitole.fr/blacklists/download/{collection name}.tar.gz`
*  * `rate_limit`: `43200`

### Parser

* **Module:** intelmq.bots.parsers.generic.parser_csv
* **Configuration Parameters:**
*  * `columns`: `{depends on a collection}`
*  * `delimiter`: `false`
*  * `type`: `{depends on a collection}`


# VXVault

## Ips

* **Status:** on
* **Revision:** 20-01-2018
* **Description:** This feed provides IP addresses hosting Malware.

### Collector

* **Module:** intelmq.bots.collectors.http.collector_http
* **Configuration Parameters:**
*  * `http_url`: `http://vxvault.net/URL_List.php`
*  * `rate_limit`: `3600`

### Parser

* **Module:** intelmq.bots.parsers.vxvault.parser
* **Configuration Parameters:**


# ZoneH

## Defacements

* **Status:** on
* **Revision:** 20-01-2018
* **Description:** all the information contained in Zone-H's cybercrime archive were either collected online from public sources or directly notified anonymously to us.

### Collector

* **Module:** intelmq.bots.collectors.mail.collector_mail_attach
* **Configuration Parameters:**
*  * `attach_regex`: `csv`
*  * `attach_unzip`: `False`
*  * `rate_limit`: `300`
*  * `sent_from`: `datazh@zone-h.org`
*  * `subject_regex`: `Report`

### Parser

* **Module:** intelmq.bots.parsers.zoneh.parser
* **Configuration Parameters:**

<|MERGE_RESOLUTION|>--- conflicted
+++ resolved
@@ -705,427 +705,9 @@
 
 ## Sip Query
 
-<<<<<<< HEAD
 * **Status:** on
 * **Revision:** 20-01-2018
 * **Description:** Entries consist of fields with identifying characteristics of a source IP address that has been seen initiating a SIP OPTIONS query to a remote host. This report lists hosts that are suspicious of more than just port scanning. The hosts may be SIP server cataloging or conducting various forms of telephony abuse. Report is updated hourly.
-=======
-**Configuration Parameters:**
-```
-id: blocklistde-ssh-collector
-provider: Blocklist.de
-feed: Blocklist.de SSH
-rate_limit: 86400
-http_url: https://lists.blocklist.de/lists/ssh.txt
-```
-
-### Parser Bot
-
-**Bot Name:** Blocklist.de
-
-**Bot Module:** intelmq.bots.parsers.blocklistde.parser
-
-**Configuration Parameters:**
-```
-id: blocklistde-ssh-parser
-```
-
-**Notes:** Blocklist.DE SSH Collector is the bot responsible to get the report from source of information. All IP addresses which have been reported within the last 48 hours as having run attacks on the service SSH.
-
-## Strong IPs
-
-**Status:** Active
-
-### Collector Bot
-
-**Bot Name:** Generic URL Fetcher
-
-**Bot Module:** intelmq.bots.collectors.http.collector_http
-
-**Configuration Parameters:**
-```
-id: blocklistde-strong-ips-collector
-provider: Blocklist.de
-feed: Blocklist.de Strong IPs
-rate_limit: 86400
-http_url: https://lists.blocklist.de/lists/strongips.txt
-```
-
-### Parser Bot
-
-**Bot Name:** Blocklist.de
-
-**Bot Module:** intelmq.bots.parsers.blocklistde.parser
-
-**Configuration Parameters:**
-```
-id: blocklistde-strong-ips-parser
-```
-
-**Notes:** Blocklist.DE Strong IPs Collector is the bot responsible to get the report from source of information. All IPs which are older then 2 month and have more then 5.000 attacks.
-
-
-# Blueliv Crimeserver
-
-**Status:** Unknown
-
-## Collector Bot
-
-**Bot Name:** Blueliv Crimeserver
-
-**Bot Module:** intelmq.bots.collectors.blueliv.collector_crimeserver
-
-**Configuration Parameters:**
-```
-id: blueliv-crimeserver-collector
-provider: Blueliv Crimeserver
-feed: Blueliv Crimeserver
-rate_limit: 3600
-```
-
-## Parser Bot
-
-**Bot Name:** Blueliv Crimeserver
-
-**Bot Module:** intelmq.bots.parsers.blueliv.parser_crimeserver
-
-**Configuration Parameters:**
-```
- id: blueliv-crimeserver-parser
-```
-
-**Notes:** Blueliv Crimeserver Collector is the bot responsible to get the report through the API.
-
-# CI Army
-
-**Status:** Active
-
-## Collector Bot
-
-**Bot Name:** Generic URL Fetcher
-
-**Bot Module:** intelmq.bots.collectors.http.collector_http
-
-**Configuration Parameters:**
-```
-id: ci-army-collector
-provider: CINS Score
-feed: CI Army
-rate_limit: 3600
-http_url: http://cinsscore.com/list/ci-badguys.txt
-```
-
-## Parser Bot
-
-**Bot Name:** CI Army
-
-**Bot Module:** intelmq.bots.parsers.ci_army.parser
-
-**Configuration Parameters:**
-```
-id: ci-army-parser
-```
-
-# CleanMX
-
-**Notes:** In order to download the CleanMX feed you need to use a custom user agent and
-register that user agent.
-
-## Phishing
-
-**Status:** Active
-
-### Collector Bot
-
-**Bot Name:** Generic URL Fetcher
-
-**Bot Module:** intelmq.bots.collectors.http.collector_http
-
-**Configuration Parameters:**
-```
-id: cleanmx-phishing-collector
-provider: CleanMX
-feed: CleanMX Phishing
-rate_limit: 129600
-http_url: http://support.clean-mx.de/clean-mx/xmlphishing?response=alive&domain=
-http_user_agent: {{ your user agent }}
-http_timeout_sec: 120
-```
-
-### Parser Bot
-
-**Bot Name:** CleanMX Phishing
-
-**Bot Module:** intelmq.bots.parsers.cleanmx.parser
-
-**Configuration Parameters:**
-```
- id: cleanmx-phishing-parser
-```
-
-## Virus
-
-**Status:** Active
-
-### Collector Bot
-
-**Bot Name:** Generic URL Fetcher
-
-**Bot Module:** intelmq.bots.collectors.http.collector_http
-
-**Configuration Parameters:**
-```
-id: cleanmx-virus-collector
-provider: CleanMX
-feed: CleanMX Virus
-rate_limit: 129600
-http_url: http://support.clean-mx.de/clean-mx/xmlviruses?response=alive&domain=
-http_user_agent: {{ your user agent }}
-http_timeout_sec: 120
-```
-
-### Parser Bot
-
-**Bot Name:** CleanMX Virus
-
-**Bot Module:** intelmq.bots.parsers.cleanmx.parser
-
-**Configuration Parameters:**
-```
-id: cleanmx-virus-parser
-```
-
-# Cymru CAP program
-
-http://www.team-cymru.org/CSIRT-AP.html
-
-**Status:** Active
-
-## Collector Bot
-
-**Bot Name:** Generic URL Fetcher
-
-**Bot Module:** intelmq.bots.collectors.http.collector_http
-
-**Configuration Parameters:**
-```
-id: cymru-cap-collector
-provider: Cymru
-feed: Cymru CAP
-rate_limit: 86400
-http_url: https://www.cymru.com/{{your organization name}}/infected_{time[%Y%m%d]}.txt
-http_url_formatting: true
-http_username: {{your login}}
-http_password: {{your password}}
-```
-
-
-## Parser Bot
-
-**Bot Name:** Cymru CAP Program
-
-**Bot Module:** intelmq.bots.parsers.cymru.parser_cap_program
-
-**Configuration Parameters:**
-```
-id: cymru-cap-program-parser
-```
-
-# Cymru Full Bogons
-
-**Status:** Active
-
-## Collector Bot
-
-**Bot Name:** Generic URL Fetcher
-
-**Bot Module:** intelmq.bots.collectors.http.collector_http
-
-**Configuration Parameters:**
-```
-id: cymru-full-bogons-collector
-provider: Cymru
-feed: Cymru Full Bogons
-rate_limit: 129600
-http_url: https://www.team-cymru.org/Services/Bogons/fullbogons-ipv4.txt
-```
-
-## Parser Bot
-
-**Bot Name:** Cymru Full Bogons
-
-**Bot Module:** intelmq.bots.parsers.cymru.parser_full_bogons
-
-**Configuration Parameters:**
-```
-id: cymru-full-bogons-parser
-```
-
-# DShield
-
-## AS
-
-**Status:** Active
-
-### Collector Bot
-
-**Bot Name:** Generic URL Fetcher
-
-**Bot Module:** intelmq.bots.collectors.http.collector_http
-
-**Configuration Parameters:**
-```
-id: dshield-as-collector
-provider: DShield
-feed: DShield AS
-rate_limit: 129600
-http_url: https://dshield.org/asdetailsascii.html?as={{ AS Number }}
-```
-
-### Parser Bot
-
-**Bot Name:** DShield AS
-
-**Bot Module:** intelmq.bots.parsers.dshield.parser_asn
-
-**Configuration Parameters:**
-```
-id: dshield-as-parser
-```
-
-## Block
-
-**Status:** Active
-
-### Collector Bot
-
-**Bot Name:** Generic URL Fetcher
-
-**Bot Module:** intelmq.bots.collectors.http.collector_http
-
-**Configuration Parameters:**
-```
-id: dshield-block-collector
-provider: DShield
-feed: DShield Block
-rate_limit: 129600
-http_url: https://www.dshield.org/block.txt
-```
-
-### Parser Bot
-
-**Bot Name:** DShield Block
-
-**Bot Module:** intelmq.bots.parsers.dshield.parser_block
-
-**Configuration Parameters:**
-```
-id: dshield-block-parser
-```
-
-## Suspicious Domains
-
-**Status:** Active
-
-### Collector Bot
-
-**Bot Name:** Generic URL Fetcher
-
-**Bot Module:** intelmq.bots.collectors.http.collector_http
-
-**Configuration Parameters:**
-```
-id: dshield-suspicious-domains-collector
-provider: DShield
-feed: DShield Suspicious Domains
-rate_limit: 129600
-http_url: https://www.dshield.org/feeds/suspiciousdomains_High.txt
-```
-
-### Parser Bot
-
-**Bot Name:** DShield Suspicious Domain
-
-**Bot Module:** intelmq.bots.parsers.dshield.parser_domain
-
-**Configuration Parameters:**
-```
-id: dshield-suspicious-domains-parser
-```
-
-# Danger Rulez
-
-**Status:** Active
-
-## Collector Bot
-
-**Bot Name:** Generic URL Fetcher
-
-**Bot Module:** intelmq.bots.collectors.http.collector_http
-
-**Configuration Parameters:**
-```
-id: danger-rulez-collector
-provider: Danger Rulez
-feed: Danger Rulez Bruteforce Blocker
-rate_limit: 3600
-http_url: http://danger.rulez.sk/projects/bruteforceblocker/blist.php
-```
-
-## Parser Bot
-
-**Bot Name:** Danger Rulez
-
-**Bot Module:** intelmq.bots.parsers.danger_rulez.parser
-
-**Configuration Parameters:**
-```
-id: danger-rulez-parser
-```
-
-# Dataplane
-
-## SIP Invitation
-
-**Status:** Active
-
-### Collector Bot
-
-**Bot Name:** Generic URL Fetcher
-
-**Bot Module:** intelmq.bots.collectors.http.collector_http
-
-**Configuration Parameters:**
-```
-id: dataplane-sip-invitation-collector
-provider: Dataplane
-feed: Dataplane SIP Invitation
-rate_limit: 3600
-http_url: http://dataplane.org/sipinvitation.txt
-```
-
-### Parser Bot
-
-**Bot Name:** Dataplane Feeds
-
-**Bot Module:** intelmq.bots.parsers.dataplane.parser
-
-**Configuration Parameters:**
-```
-id: dataplane-sip-invitation-parser
-```
-
-**Notes:** Entries consist of fields with identifying characteristics of a source IP address that has been seen initiating a SIP INVITE operation to a remote host.  The report lists hosts that are suspicious of more than just port scanning.  These hosts may be SIP client cataloging or conducting various forms of telephony abuse.  
-Report is updated hourly.
-
-## SIP Query
-
-**Status:** Active
-
-### Collector Bot
-
-**Bot Name:** Generic URL Fetcher
->>>>>>> ee0e61b9
 
 ### Collector
 
@@ -1705,38 +1287,6 @@
 * **Module:** intelmq.bots.parsers.sucuri.parser
 * **Configuration Parameters:**
 
-# Sucuri
-
-## Sucuri Malware
-
-**Status:** Active
-
-### Collector Bot
-
-**Bot Name:** Generic URL Fetcher
-
-**Bot Module:** intelmq.bots.collectors.http.collector_http
-
-**Configuration Parameters:**
-```
-id: sucuri-collector
-feed: Sucuri Hidden Iframes
-http_url: http://labs.sucuri.net/?malware
-rate_limit: 86400
-```
-
-### Parser Bot
-
-**Bot Name:** Sucuri Security Parser
-
-**Bot Module:** intelmq.bots.parsers.sucuri.parser
-
-**Configuration Parameters:**
-```
-id: sucuri-parser
-```
-
-Please note that the parser only extracts the hidden iframes  and the conditional redirects, not the encoded javascript.
 
 # Taichung
 
@@ -1772,8 +1322,11 @@
 
 * **Module:** intelmq.bots.collectors.http.collector_http
 * **Configuration Parameters:**
-*  * `http_url`: `FIXME`
-*  * `rate_limit`: `FIXME`
+*  * `http_password`: `{{your password}}`
+*  * `http_url`: `https://www.cymru.com/{{your organization name}}/infected_{time[%Y%m%d]}.txt`
+*  * `http_url_formatting`: `True`
+*  * `http_username`: `{{your login}}`
+*  * `rate_limit`: `86400`
 
 ### Parser
 
