# Available Feeds

The available feeds are grouped by the provider of the feeds.
For each feed the collector and parser that can be used is documented as well as any feed-specific parameters.
To add feeds to this file add them to `intelmq/etc/feeds.yaml` and then run
`intelmq/bin/intelmq_gen_feeds_docs.py` to generate the new content of this file.

<!-- TOC depthFrom:2 depthTo:2 withLinks:1 updateOnSave:1 orderedList:0 -->

- [Abuse.ch](#abusech)
- [AlienVault](#alienvault)
- [AnubisNetworks](#anubisnetworks)
- [Autoshun](#autoshun)
- [Bambenek](#bambenek)
- [Blocklist.de](#blocklistde)
- [Blueliv](#blueliv)
- [CERT.PL](#certpl)
- [CINSscore](#cinsscore)
- [CZ.NIC](#cznic)
- [Calidog](#calidog)
- [CleanMX](#cleanmx)
- [CyberCrime Tracker](#cybercrime-tracker)
- [DShield](#dshield)
- [Danger Rulez](#danger-rulez)
- [Dataplane](#dataplane)
- [DynDNS](#dyndns)
- [ESET](#eset)
- [Fraunhofer](#fraunhofer)
- [Have I Been Pwned](#have-i-been-pwned)
- [Malc0de](#malc0de)
- [Malware Domain List](#malware-domain-list)
- [Malware Domains](#malware-domains)
- [MalwarePatrol](#malwarepatrol)
- [MalwareURL](#malwareurl)
- [McAfee Advanced Threat Defense](#mcafee-advanced-threat-defense)
- [Microsoft](#microsoft)
- [Netlab 360](#netlab-360)
- [OpenPhish](#openphish)
- [PhishTank](#phishtank)
- [PrecisionSec](#precisionsec)
- [ShadowServer](#shadowserver)
- [Spamhaus](#spamhaus)
- [Strangereal Intel](#strangereal-intel)
- [Sucuri](#sucuri)
- [Surbl](#surbl)
- [Taichung](#taichung)
- [Team Cymru](#team-cymru)
- [Threatminer](#threatminer)
- [Turris](#turris)
- [University of Toulouse](#university-of-toulouse)
- [VXVault](#vxvault)
- [ViriBack](#viriback)
- [WebInspektor](#webinspektor)
- [ZoneH](#zoneh)


<!-- /TOC -->


# Abuse.ch

## Feodo Tracker Browse

* **Public:** yes
* **Revision:** 2019-03-19
* **Documentation:** https://feodotracker.abuse.ch/browse
* **Description:**

### Collector

* **Module:** intelmq.bots.collectors.http.collector_http
* **Configuration Parameters:**
*  * `http_url`: `https://feodotracker.abuse.ch/browse`
*  * `name`: `Feodo Tracker Browse`
*  * `provider`: `Abuse.ch`
*  * `rate_limit`: `86400`

### Parser

* **Module:** intelmq.bots.parsers.html_table.parser
* **Configuration Parameters:**
*  * `columns`: `time.source,source.ip,malware.name,status,extra.SBL,source.as_name,source.geolocation.cc`
*  * `ignore_values`: `,,,,Not listed,,`
*  * `skip_table_head`: `True`
*  * `type`: `c2server`


## Feodo Tracker IPs

* **Public:** yes
* **Revision:** 2019-03-25
* **Documentation:** https://feodotracker.abuse.ch/
* **Description:** List of botnet Command&Control servers (C&Cs) tracked by Feodo Tracker, associated with Dridex and Emotet (aka Heodo).
* **Additional Information:** https://feodotracker.abuse.ch/ The data in the column Last Online is used for `time.source` if available, with 00:00 as time. Otherwise first seen is used as `time.source`.

### Collector

* **Module:** intelmq.bots.collectors.http.collector_http
* **Configuration Parameters:**
*  * `http_url`: `https://feodotracker.abuse.ch/downloads/ipblocklist.csv`
*  * `name`: `Feodo Tracker IPs`
*  * `provider`: `Abuse.ch`
*  * `rate_limit`: `3600`

### Parser

* **Module:** intelmq.bots.parsers.abusech.parser_ip
* **Configuration Parameters:**


## URLhaus

* **Public:** yes
* **Revision:** 2020-07-07
* **Documentation:** https://urlhaus.abuse.ch/feeds/
* **Description:** URLhaus is a project from abuse.ch with the goal of sharing malicious URLs that are being used for malware distribution. URLhaus offers a country, ASN (AS number) and Top Level Domain (TLD) feed for network operators / Internet Service Providers (ISPs), Computer Emergency Response Teams (CERTs) and domain registries.

### Collector

* **Module:** intelmq.bots.collectors.http.collector_http
* **Configuration Parameters:**
*  * `http_url`: `https://urlhaus.abuse.ch/feeds/tld/<TLD>/, https://urlhaus.abuse.ch/feeds/country/<CC>/, or https://urlhaus.abuse.ch/feeds/asn/<ASN>/`
*  * `name`: `URLhaus`
*  * `provider`: `Abuse.ch`
*  * `rate_limit`: `129600`

### Parser

* **Module:** intelmq.bots.parsers.generic.parser_csv
* **Configuration Parameters:**
<<<<<<< HEAD
*  * `columns`: `['time.source', 'source.url', 'status', 'classification.type|__IGNORE__', 'source.fqdn|__IGNORE__', 'source.ip', 'source.asn', 'source.geolocation.cc']`
=======
*  * `columns`: `["time.source", "source.url", "status", "classification.type|__IGNORE__", "source.fqdn|__IGNORE__", "source.ip", "source.asn", "source.geolocation.cc"]`
>>>>>>> 43243122
*  * `default_url_protocol`: `http://`
*  * `delimeter`: `,`
*  * `skip_header`: `False`
*  * `type_translation`: `{"malware_download": "malware-distribution"}`


# AlienVault

## OTX

* **Public:** unknown
* **Revision:** 2018-01-20
* **Documentation:** https://otx.alienvault.com/
* **Description:** AlienVault OTX Collector is the bot responsible to get the report through the API. Report could vary according to subscriptions.

### Collector

* **Module:** intelmq.bots.collectors.alienvault_otx.collector
* **Configuration Parameters:**
*  * `api_key`: `{{ your API key }}`
*  * `name`: `OTX`
*  * `provider`: `AlienVault`

### Parser

* **Module:** intelmq.bots.parsers.alienvault.parser_otx
* **Configuration Parameters:**


## Reputation List

* **Public:** yes
* **Revision:** 2018-01-20
* **Description:** List of malicious IPs.

### Collector

* **Module:** intelmq.bots.collectors.http.collector_http
* **Configuration Parameters:**
*  * `http_url`: `https://reputation.alienvault.com/reputation.data`
*  * `name`: `Reputation List`
*  * `provider`: `AlienVault`
*  * `rate_limit`: `3600`

### Parser

* **Module:** intelmq.bots.parsers.alienvault.parser
* **Configuration Parameters:**


# AnubisNetworks

## Cyberfeed Stream

* **Public:** unknown
* **Revision:** 2020-06-15
* **Documentation:** https://www.anubisnetworks.com/ https://www.bitsight.com/
* **Description:** Fetches and parsers the Cyberfeed data stream.

### Collector

* **Module:** intelmq.bots.collectors.http.collector_http_stream
* **Configuration Parameters:**
*  * `http_url`: `https://prod.cyberfeed.net/stream?key={{ your API key }}`
*  * `name`: `Cyberfeed Stream`
*  * `provider`: `AnubisNetworks`
*  * `strip_lines`: `true`

### Parser

* **Module:** intelmq.bots.parsers.anubisnetworks.parser
* **Configuration Parameters:**
*  * `use_malware_familiy_as_classification_identifier`: `True`


# Autoshun

## Shunlist

* **Public:** unknown
* **Revision:** 2018-01-20
* **Documentation:** https://www.autoshun.org/
* **Description:** You need to register in order to use the list.

### Collector

* **Module:** intelmq.bots.collectors.http.collector_http
* **Configuration Parameters:**
*  * `http_url`: `https://www.autoshun.org/download/?api_key=__APIKEY__&format=html`
*  * `name`: `Shunlist`
*  * `provider`: `Autoshun`
*  * `rate_limit`: `3600`

### Parser

* **Module:** intelmq.bots.parsers.autoshun.parser
* **Configuration Parameters:**


# Bambenek

## C2 Domains

* **Public:** unknown
* **Revision:** 2018-01-20
* **Documentation:** https://osint.bambenekconsulting.com/feeds/
* **Description:** Master Feed of known, active and non-sinkholed C&Cs domain names. Requires access credentials.
* **Additional Information:** License: https://osint.bambenekconsulting.com/license.txt

### Collector

* **Module:** intelmq.bots.collectors.http.collector_http
* **Configuration Parameters:**
*  * `http_password`: `__PASSWORD__`
*  * `http_url`: `https://faf.bambenekconsulting.com/feeds/c2-dommasterlist.txt`
*  * `http_username`: `__USERNAME__`
*  * `name`: `C2 Domains`
*  * `provider`: `Bambenek`
*  * `rate_limit`: `3600`

### Parser

* **Module:** intelmq.bots.parsers.bambenek.parser
* **Configuration Parameters:**


## C2 IPs

* **Public:** unknown
* **Revision:** 2018-01-20
* **Documentation:** https://osint.bambenekconsulting.com/feeds/
* **Description:** Master Feed of known, active and non-sinkholed C&Cs IP addresses. Requires access credentials.
* **Additional Information:** License: https://osint.bambenekconsulting.com/license.txt

### Collector

* **Module:** intelmq.bots.collectors.http.collector_http
* **Configuration Parameters:**
*  * `http_password`: `__PASSWORD__`
*  * `http_url`: `https://faf.bambenekconsulting.com/feeds/c2-ipmasterlist.txt`
*  * `http_username`: `__USERNAME__`
*  * `name`: `C2 IPs`
*  * `provider`: `Bambenek`
*  * `rate_limit`: `3600`

### Parser

* **Module:** intelmq.bots.parsers.bambenek.parser
* **Configuration Parameters:**


## DGA Domains

* **Public:** yes
* **Revision:** 2018-01-20
* **Documentation:** https://osint.bambenekconsulting.com/feeds/
* **Description:** Domain feed of known DGA domains from -2 to +3 days
* **Additional Information:** License: https://osint.bambenekconsulting.com/license.txt

### Collector

* **Module:** intelmq.bots.collectors.http.collector_http
* **Configuration Parameters:**
*  * `http_url`: `https://faf.bambenekconsulting.com/feeds/dga-feed.txt`
*  * `name`: `DGA Domains`
*  * `provider`: `Bambenek`
*  * `rate_limit`: `3600`

### Parser

* **Module:** intelmq.bots.parsers.bambenek.parser
* **Configuration Parameters:**


# Blocklist.de

## Apache

* **Public:** yes
* **Revision:** 2018-01-20
* **Documentation:** http://www.blocklist.de/en/export.html
* **Description:** Blocklist.DE Apache Collector is the bot responsible to get the report from source of information. All IP addresses which have been reported within the last 48 hours as having run attacks on the service Apache, Apache-DDOS, RFI-Attacks.

### Collector

* **Module:** intelmq.bots.collectors.http.collector_http
* **Configuration Parameters:**
*  * `http_url`: `https://lists.blocklist.de/lists/apache.txt`
*  * `name`: `Apache`
*  * `provider`: `Blocklist.de`
*  * `rate_limit`: `86400`

### Parser

* **Module:** intelmq.bots.parsers.blocklistde.parser
* **Configuration Parameters:**


## Bots

* **Public:** yes
* **Revision:** 2018-01-20
* **Documentation:** http://www.blocklist.de/en/export.html
* **Description:** Blocklist.DE Bots Collector is the bot responsible to get the report from source of information. All IP addresses which have been reported within the last 48 hours as having run attacks attacks on the RFI-Attacks, REG-Bots, IRC-Bots or BadBots (BadBots = he has posted a Spam-Comment on a open Forum or Wiki).

### Collector

* **Module:** intelmq.bots.collectors.http.collector_http
* **Configuration Parameters:**
*  * `http_url`: `https://lists.blocklist.de/lists/bots.txt`
*  * `name`: `Bots`
*  * `provider`: `Blocklist.de`
*  * `rate_limit`: `86400`

### Parser

* **Module:** intelmq.bots.parsers.blocklistde.parser
* **Configuration Parameters:**


## Brute-force Logins

* **Public:** yes
* **Revision:** 2018-01-20
* **Documentation:** http://www.blocklist.de/en/export.html
* **Description:** Blocklist.DE Brute-force Login Collector is the bot responsible to get the report from source of information. All IPs which attacks Joomlas, Wordpress and other Web-Logins with Brute-Force Logins.

### Collector

* **Module:** intelmq.bots.collectors.http.collector_http
* **Configuration Parameters:**
*  * `http_url`: `https://lists.blocklist.de/lists/bruteforcelogin.txt`
*  * `name`: `Brute-force Logins`
*  * `provider`: `Blocklist.de`
*  * `rate_limit`: `86400`

### Parser

* **Module:** intelmq.bots.parsers.blocklistde.parser
* **Configuration Parameters:**


## FTP

* **Public:** yes
* **Revision:** 2018-01-20
* **Documentation:** http://www.blocklist.de/en/export.html
* **Description:** Blocklist.DE FTP Collector is the bot responsible to get the report from source of information. All IP addresses which have been reported within the last 48 hours for attacks on the Service FTP.

### Collector

* **Module:** intelmq.bots.collectors.http.collector_http
* **Configuration Parameters:**
*  * `http_url`: `https://lists.blocklist.de/lists/ftp.txt`
*  * `name`: `FTP`
*  * `provider`: `Blocklist.de`
*  * `rate_limit`: `86400`

### Parser

* **Module:** intelmq.bots.parsers.blocklistde.parser
* **Configuration Parameters:**


## IMAP

* **Public:** yes
* **Revision:** 2018-01-20
* **Documentation:** http://www.blocklist.de/en/export.html
* **Description:** Blocklist.DE IMAP Collector is the bot responsible to get the report from source of information. All IP addresses which have been reported within the last 48 hours for attacks on the service like IMAP, SASL, POP3, etc.

### Collector

* **Module:** intelmq.bots.collectors.http.collector_http
* **Configuration Parameters:**
*  * `http_url`: `https://lists.blocklist.de/lists/imap.txt`
*  * `name`: `IMAP`
*  * `provider`: `Blocklist.de`
*  * `rate_limit`: `86400`

### Parser

* **Module:** intelmq.bots.parsers.blocklistde.parser
* **Configuration Parameters:**


## IRC Bots

* **Public:** yes
* **Revision:** 2018-01-20
* **Documentation:** http://www.blocklist.de/en/export.html
* **Description:** No description provided by feed provider.

### Collector

* **Module:** intelmq.bots.collectors.http.collector_http
* **Configuration Parameters:**
*  * `http_url`: `https://lists.blocklist.de/lists/ircbot.txt`
*  * `name`: `IRC Bots`
*  * `provider`: `Blocklist.de`
*  * `rate_limit`: `86400`

### Parser

* **Module:** intelmq.bots.parsers.blocklistde.parser
* **Configuration Parameters:**


## Mail

* **Public:** yes
* **Revision:** 2018-01-20
* **Documentation:** http://www.blocklist.de/en/export.html
* **Description:** Blocklist.DE Mail Collector is the bot responsible to get the report from source of information. All IP addresses which have been reported within the last 48 hours as having run attacks on the service Mail, Postfix.

### Collector

* **Module:** intelmq.bots.collectors.http.collector_http
* **Configuration Parameters:**
*  * `http_url`: `https://lists.blocklist.de/lists/mail.txt`
*  * `name`: `Mail`
*  * `provider`: `Blocklist.de`
*  * `rate_limit`: `86400`

### Parser

* **Module:** intelmq.bots.parsers.blocklistde.parser
* **Configuration Parameters:**


## SIP

* **Public:** yes
* **Revision:** 2018-01-20
* **Documentation:** http://www.blocklist.de/en/export.html
* **Description:** Blocklist.DE SIP Collector is the bot responsible to get the report from source of information. All IP addresses that tried to login in a SIP-, VOIP- or Asterisk-Server and are included in the IPs-List from http://www.infiltrated.net/ (Twitter).

### Collector

* **Module:** intelmq.bots.collectors.http.collector_http
* **Configuration Parameters:**
*  * `http_url`: `https://lists.blocklist.de/lists/sip.txt`
*  * `name`: `SIP`
*  * `provider`: `Blocklist.de`
*  * `rate_limit`: `86400`

### Parser

* **Module:** intelmq.bots.parsers.blocklistde.parser
* **Configuration Parameters:**


## SSH

* **Public:** yes
* **Revision:** 2018-01-20
* **Documentation:** http://www.blocklist.de/en/export.html
* **Description:** Blocklist.DE SSH Collector is the bot responsible to get the report from source of information. All IP addresses which have been reported within the last 48 hours as having run attacks on the service SSH.

### Collector

* **Module:** intelmq.bots.collectors.http.collector_http
* **Configuration Parameters:**
*  * `http_url`: `https://lists.blocklist.de/lists/ssh.txt`
*  * `name`: `SSH`
*  * `provider`: `Blocklist.de`
*  * `rate_limit`: `86400`

### Parser

* **Module:** intelmq.bots.parsers.blocklistde.parser
* **Configuration Parameters:**


## Strong IPs

* **Public:** yes
* **Revision:** 2018-01-20
* **Documentation:** http://www.blocklist.de/en/export.html
* **Description:** Blocklist.DE Strong IPs Collector is the bot responsible to get the report from source of information. All IPs which are older then 2 month and have more then 5.000 attacks.

### Collector

* **Module:** intelmq.bots.collectors.http.collector_http
* **Configuration Parameters:**
*  * `http_url`: `https://lists.blocklist.de/lists/strongips.txt`
*  * `name`: `Strong IPs`
*  * `provider`: `Blocklist.de`
*  * `rate_limit`: `86400`

### Parser

* **Module:** intelmq.bots.parsers.blocklistde.parser
* **Configuration Parameters:**


# Blueliv

## CrimeServer

* **Public:** unknown
* **Revision:** 2018-01-20
* **Documentation:** https://www.blueliv.com/
* **Description:** Blueliv Crimeserver Collector is the bot responsible to get the report through the API.
* **Additional Information:** The service uses a different API for free users and paying subscribers. In 'CrimeServer' feed the difference lies in the data points present in the feed. The non-free API available from Blueliv contains, for this specific feed, following extra fields not present in the free API; "_id" - Internal unique ID "subType" - Subtype of the Crime Server "countryName" - Country name where the Crime Server is located, in English "city" - City where the Crime Server is located "domain" - Domain of the Crime Server "host" - Host of the Crime Server "createdAt" - Date when the Crime Server was added to Blueliv CrimeServer database "asnCidr" - Range of IPs that belong to an ISP (registered via Autonomous System Number (ASN)) "asnId" - Identifier of an ISP registered via ASN "asnDesc" Description of the ISP registered via ASN

### Collector

* **Module:** intelmq.bots.collectors.blueliv.collector_crimeserver
* **Configuration Parameters:**
*  * `api_key`: `__APIKEY__`
*  * `name`: `CrimeServer`
*  * `provider`: `Blueliv`
*  * `rate_limit`: `3600`

### Parser

* **Module:** intelmq.bots.parsers.blueliv.parser_crimeserver
* **Configuration Parameters:**


# CERT.PL

## N6 Stomp Stream

* **Public:** unknown
* **Revision:** 2018-01-20
* **Documentation:** https://n6.cert.pl/en/
* **Description:** N6 Collector - CERT.pl's N6 Collector - N6 feed via STOMP interface. Note that rate_limit does not apply for this bot as it is waiting for messages on a stream.
* **Additional Information:** Contact cert.pl to get access to the feed.

### Collector

* **Module:** intelmq.bots.collectors.stomp.collector
* **Configuration Parameters:**
*  * `exchange`: `{insert your exchange point as given by CERT.pl}`
*  * `name`: `N6 Stomp Stream`
*  * `port`: `61614`
*  * `provider`: `CERT.PL`
*  * `server`: `n6stream.cert.pl`
*  * `ssl_ca_certificate`: `{insert path to CA file for CERT.pl's n6}`
*  * `ssl_client_certificate`: `{insert path to client cert file for CERTpl's n6}`
*  * `ssl_client_certificate_key`: `{insert path to client cert key file for CERT.pl's n6}`

### Parser

* **Module:** intelmq.bots.parsers.n6.parser_n6stomp
* **Configuration Parameters:**


# CINSscore

## Army List

* **Public:** yes
* **Revision:** 2018-01-20
* **Documentation:** https://cinsscore.com/#list
* **Description:** The CINS Army list is a subset of the CINS Active Threat Intelligence ruleset, and consists of IP addresses that meet one of two basic criteria: 1) The IP's recent Rogue Packet score factor is very poor, or 2) The IP has tripped a designated number of 'trusted' alerts across a given number of our Sentinels deployed around the world.

### Collector

* **Module:** intelmq.bots.collectors.http.collector_http
* **Configuration Parameters:**
*  * `http_url`: `http://cinsscore.com/list/ci-badguys.txt`
*  * `name`: `Army List`
*  * `provider`: `CINSscore`
*  * `rate_limit`: `3600`

### Parser

* **Module:** intelmq.bots.parsers.ci_army.parser
* **Configuration Parameters:**


# CZ.NIC

## HaaS

* **Public:** yes
* **Revision:** 2020-07-22
* **Documentation:** https://haas.nic.cz/
* **Description:** SSH attackers against HaaS (Honeypot as a Sevice) provided by CZ.NIC, z.s.p.o. The dump is published once a day.

### Collector

* **Module:** intelmq.bots.collectors.http.collector_http
* **Configuration Parameters:**
*  * `extract_files`: `True`
*  * `http_url`: `https://haas.nic.cz/stats/export/{time[%Y/%m/%Y-%m-%d]}.json.gz`
*  * `http_url_formatting`: `{'days': -1}`
*  * `rate_limit`: `86400`

### Parser

* **Module:** intelmq.bots.parsers.cznic.parser_haas
* **Configuration Parameters:**


# Calidog

## CertStream

* **Public:** yes
* **Revision:** 2018-06-15
* **Documentation:** https://medium.com/cali-dog-security/introducing-certstream-3fc13bb98067
* **Description:** HTTP Websocket Stream from certstream.calidog.io providing data from Certificate Transparency Logs.
* **Additional Information:** Be aware that this feed provides a lot of data and may overload your system quickly.

### Collector

* **Module:** intelmq.bots.collectors.certstream.collector_certstream
* **Configuration Parameters:**
*  * `name`: `CertStream`
*  * `provider`: `Calidog`

### Parser

* **Module:** intelmq.bots.parses.certstream.parser_certstream
* **Configuration Parameters:**


# CleanMX

## Phishing

* **Public:** unknown
* **Revision:** 2018-01-20
* **Documentation:** http://clean-mx.de/
* **Description:** In order to download the CleanMX feed you need to use a custom user agent and register that user agent.

### Collector

* **Module:** intelmq.bots.collectors.http.collector_http
* **Configuration Parameters:**
*  * `http_timeout_sec`: `120`
*  * `http_url`: `http://support.clean-mx.de/clean-mx/xmlphishing?response=alive&domain=`
*  * `http_user_agent`: `{{ your user agent }}`
*  * `name`: `Phishing`
*  * `provider`: `CleanMX`
*  * `rate_limit`: `129600`

### Parser

* **Module:** intelmq.bots.parsers.cleanmx.parser
* **Configuration Parameters:**


## Virus

* **Public:** unknown
* **Revision:** 2018-01-20
* **Documentation:** http://clean-mx.de/
* **Description:** In order to download the CleanMX feed you need to use a custom user agent and register that user agent.

### Collector

* **Module:** intelmq.bots.collectors.http.collector_http
* **Configuration Parameters:**
*  * `http_timeout_sec`: `120`
*  * `http_url`: `http://support.clean-mx.de/clean-mx/xmlviruses?response=alive&domain=`
*  * `http_user_agent`: `{{ your user agent }}`
*  * `name`: `Virus`
*  * `provider`: `CleanMX`
*  * `rate_limit`: `129600`

### Parser

* **Module:** intelmq.bots.parsers.cleanmx.parser
* **Configuration Parameters:**


# CyberCrime Tracker

## Latest

* **Public:** yes
* **Revision:** 2019-03-19
* **Documentation:** https://cybercrime-tracker.net/index.php
* **Description:** C2 servers

### Collector

* **Module:** intelmq.bots.collectors.http.collector_http
* **Configuration Parameters:**
*  * `http_url`: `https://cybercrime-tracker.net/index.php`
*  * `name`: `Latest`
*  * `provider`: `CyberCrime Tracker`
*  * `rate_limit`: `86400`

### Parser

* **Module:** intelmq.bots.parsers.html_table.parser
* **Configuration Parameters:**
*  * `columns`: `["time.source", "source.url", "source.ip", "malware.name", "__IGNORE__"]`
*  * `default_url_protocol`: `http://`
*  * `skip_table_head`: `True`
*  * `type`: `c2server`


# DShield

## AS Details

* **Public:** yes
* **Revision:** 2018-01-20
* **Documentation:** https://www.dshield.org/reports.html
* **Description:** No description provided by feed provider.

### Collector

* **Module:** intelmq.bots.collectors.http.collector_http
* **Configuration Parameters:**
*  * `http_url`: `https://dshield.org/asdetailsascii.html?as={{ AS Number }}`
*  * `name`: `AS Details`
*  * `provider`: `DShield`
*  * `rate_limit`: `129600`

### Parser

* **Module:** intelmq.bots.parsers.dshield.parser_asn
* **Configuration Parameters:**


## Block

* **Public:** yes
* **Revision:** 2018-01-20
* **Documentation:** https://www.dshield.org/reports.html
* **Description:** This list summarizes the top 20 attacking class C (/24) subnets over the last three days. The number of 'attacks' indicates the number of targets reporting scans from this subnet.

### Collector

* **Module:** intelmq.bots.collectors.http.collector_http
* **Configuration Parameters:**
*  * `http_url`: `https://www.dshield.org/block.txt`
*  * `name`: `Block`
*  * `provider`: `DShield`
*  * `rate_limit`: `129600`

### Parser

* **Module:** intelmq.bots.parsers.dshield.parser_block
* **Configuration Parameters:**


## Suspicious Domains

* **Public:** yes
* **Revision:** 2018-01-20
* **Documentation:** https://www.dshield.org/reports.html
* **Description:** There are many suspicious domains on the internet. In an effort to identify them, as well as false positives, we have assembled weighted lists based on tracking and malware lists from different sources. ISC is collecting and categorizing various lists associated with a certain level of sensitivity.

### Collector

* **Module:** intelmq.bots.collectors.http.collector_http
* **Configuration Parameters:**
*  * `http_url`: `https://www.dshield.org/feeds/suspiciousdomains_High.txt`
*  * `name`: `Suspicious Domains`
*  * `provider`: `DShield`
*  * `rate_limit`: `129600`

### Parser

* **Module:** intelmq.bots.parsers.dshield.parser_domain
* **Configuration Parameters:**


# Danger Rulez

## Bruteforce Blocker

* **Public:** yes
* **Revision:** 2018-01-20
* **Documentation:** http://danger.rulez.sk/index.php/bruteforceblocker/
* **Description:** Its main purpose is to block SSH bruteforce attacks via firewall.

### Collector

* **Module:** intelmq.bots.collectors.http.collector_http
* **Configuration Parameters:**
*  * `http_url`: `http://danger.rulez.sk/projects/bruteforceblocker/blist.php`
*  * `name`: `Bruteforce Blocker`
*  * `provider`: `Danger Rulez`
*  * `rate_limit`: `3600`

### Parser

* **Module:** intelmq.bots.parsers.danger_rulez.parser
* **Configuration Parameters:**


# Dataplane

## SIP Query

* **Public:** yes
* **Revision:** 2018-01-20
* **Documentation:** http://dataplane.org/
* **Description:** Entries consist of fields with identifying characteristics of a source IP address that has been seen initiating a SIP OPTIONS query to a remote host. This report lists hosts that are suspicious of more than just port scanning. The hosts may be SIP server cataloging or conducting various forms of telephony abuse. Report is updated hourly.

### Collector

* **Module:** intelmq.bots.collectors.http.collector_http
* **Configuration Parameters:**
*  * `http_url`: `http://dataplane.org/sipquery.txt`
*  * `name`: `SIP Query`
*  * `provider`: `Dataplane`
*  * `rate_limit`: `3600`

### Parser

* **Module:** intelmq.bots.parsers.dataplane.parser
* **Configuration Parameters:**


## SIP Registration

* **Public:** yes
* **Revision:** 2018-01-20
* **Documentation:** http://dataplane.org/
* **Description:** Entries consist of fields with identifying characteristics of a source IP address that has been seen initiating a SIP REGISTER operation to a remote host. This report lists hosts that are suspicious of more than just port scanning. The hosts may be SIP client cataloging or conducting various forms of telephony abuse. Report is updated hourly.

### Collector

* **Module:** intelmq.bots.collectors.http.collector_http
* **Configuration Parameters:**
*  * `http_url`: `http://dataplane.org/sipregistration.txt`
*  * `name`: `SIP Registration`
*  * `provider`: `Dataplane`
*  * `rate_limit`: `3600`

### Parser

* **Module:** intelmq.bots.parsers.dataplane.parser
* **Configuration Parameters:**


## SSH Client Connection

* **Public:** yes
* **Revision:** 2018-01-20
* **Documentation:** http://dataplane.org/
* **Description:** Entries below consist of fields with identifying characteristics of a source IP address that has been seen initiating an SSH connection to a remote host. This report lists hosts that are suspicious of more than just port scanning. The hosts may be SSH server cataloging or conducting authentication attack attempts. Report is updated hourly.

### Collector

* **Module:** intelmq.bots.collectors.http.collector_http
* **Configuration Parameters:**
*  * `http_url`: `http://dataplane.org/sshclient.txt`
*  * `name`: `SSH Client Connection`
*  * `provider`: `Dataplane`
*  * `rate_limit`: `3600`

### Parser

* **Module:** intelmq.bots.parsers.dataplane.parser
* **Configuration Parameters:**


## SSH Password Authentication

* **Public:** yes
* **Revision:** 2018-01-20
* **Documentation:** http://dataplane.org/
* **Description:** Entries below consist of fields with identifying characteristics of a source IP address that has been seen attempting to remotely login to a host using SSH password authentication. The report lists hosts that are highly suspicious and are likely conducting malicious SSH password authentication attacks. Report is updated hourly.

### Collector

* **Module:** intelmq.bots.collectors.http.collector_http
* **Configuration Parameters:**
*  * `http_url`: `http://dataplane.org/sshpwauth.txt`
*  * `name`: `SSH Password Authentication`
*  * `provider`: `Dataplane`
*  * `rate_limit`: `3600`

### Parser

* **Module:** intelmq.bots.parsers.dataplane.parser
* **Configuration Parameters:**


# DynDNS

## Infected Domains

* **Public:** yes
* **Revision:** 2018-01-20
* **Documentation:** http://security-research.dyndns.org/pub/malware-feeds/
* **Description:** DynDNS ponmocup. List of ponmocup malware redirection domains and infected web-servers. See also http://security-research.dyndns.org/pub/botnet-links.html

### Collector

* **Module:** intelmq.bots.collectors.http.collector_http
* **Configuration Parameters:**
*  * `http_url`: `http://security-research.dyndns.org/pub/malware-feeds/ponmocup-infected-domains-CIF-latest.txt`
*  * `name`: `Infected Domains`
*  * `provider`: `DynDNS`
*  * `rate_limit`: `10800`

### Parser

* **Module:** intelmq.bots.parsers.dyn.parser
* **Configuration Parameters:**


# ESET

## ETI Domains

* **Public:** unknown
* **Revision:** 2020-06-30
* **Documentation:** https://www.eset.com/int/business/services/threat-intelligence/
* **Description:** Domain data from ESET's TAXII API.

### Collector

* **Module:** intelmq.bots.collectors.eset.collector
* **Configuration Parameters:**
*  * `collection`: `ei.domains v2 (json)`
*  * `endpoint`: `eti.eset.com`
*  * `password`: `<password>`
*  * `time_delta`: `3600`
*  * `username`: `<username>`

### Parser

* **Module:** intelmq.bots.parsers.eset.parser
* **Configuration Parameters:**


<<<<<<< HEAD
## ETI URLs

* **Public:** unknown
* **Revision:** 2020-06-30
* **Documentation:** https://www.eset.com/int/business/services/threat-intelligence/
* **Description:** URL data from ESET's TAXII API.

### Collector

* **Module:** intelmq.bots.collectors.eset.collector
* **Configuration Parameters:**
*  * `collection`: `ei.urls (json)`
*  * `endpoint`: `eti.eset.com`
*  * `password`: `<password>`
*  * `time_delta`: `3600`
*  * `username`: `<username>`

### Parser

* **Module:** intelmq.bots.parsers.eset.parser
* **Configuration Parameters:**


# Fraunhofer

## DGA Archive

* **Public:** unknown
* **Revision:** 2018-01-20
* **Documentation:** https://dgarchive.caad.fkie.fraunhofer.de/welcome/
* **Description:** Fraunhofer DGA collector fetches data from Fraunhofer's domain generation archive.

### Collector

* **Module:** intelmq.bots.collectors.http.collector_http
* **Configuration Parameters:**
*  * `http_password`: `{{ your password}}`
*  * `http_url`: `https://dgarchive.caad.fkie.fraunhofer.de/today`
*  * `http_username`: `{{ your username}}`
*  * `name`: `DGA Archive`
*  * `provider`: `Fraunhofer`
*  * `rate_limit`: `10800`

### Parser

* **Module:** intelmq.bots.parsers.fraunhofer.parser_dga
* **Configuration Parameters:**


=======
>>>>>>> 43243122
# Have I Been Pwned

## Enterprise Callback

* **Public:** unknown
* **Revision:** 2019-09-11
* **Documentation:** https://haveibeenpwned.com/EnterpriseSubscriber/
* **Description:** With the Enterprise Subscription of 'Have I Been Pwned' you are able to provide a callback URL and any new leak data is submitted to it. It is recommended to put a webserver with Authorization check, TLS etc. in front of the API collector.
* **Additional Information:** "A minimal nginx configuration could look like:
```
server {
    listen 443 ssl http2;
    server_name [your host name];
    client_max_body_size 50M;
    
    ssl_certificate [path to your key];
    ssl_certificate_key [path to your certificate];
    
    location /[your private url] {
         if ($http_authorization != '[your private password]') {
             return 403;
         }
         proxy_pass http://localhost:5001/intelmq/push;
         proxy_read_timeout 30;
         proxy_connect_timeout 30;
     }
}
```
"

### Collector

* **Module:** intelmq.bots.collectors.api.collector_api
* **Configuration Parameters:**
*  * `name`: `Enterprise Callback`
*  * `port`: `5001`
*  * `provider`: `Have I Been Pwned`

### Parser

* **Module:** intelmq.bots.parsers.hibp.parser_callback
* **Configuration Parameters:**


# Malc0de

## Bind Format

* **Public:** yes
* **Revision:** 2018-01-20
* **Documentation:** http://malc0de.com/dashboard/
* **Description:** This feed includes FQDN's of malicious hosts, the file format is in Bind file format.

### Collector

* **Module:** intelmq.bots.collectors.http.collector_http
* **Configuration Parameters:**
*  * `http_url`: `https://malc0de.com/bl/ZONES`
*  * `name`: `Bind Format`
*  * `provider`: `Malc0de`
*  * `rate_limit`: `10800`

### Parser

* **Module:** intelmq.bots.parsers.malc0de.parser
* **Configuration Parameters:**


## IP Blacklist

* **Public:** yes
* **Revision:** 2018-01-20
* **Documentation:** http://malc0de.com/dashboard/
* **Description:** This feed includes IP Addresses of malicious hosts.

### Collector

* **Module:** intelmq.bots.collectors.http.collector_http
* **Configuration Parameters:**
*  * `http_url`: `https://malc0de.com/bl/IP_Blacklist.txt`
*  * `name`: `IP Blacklist`
*  * `provider`: `Malc0de`
*  * `rate_limit`: `10800`

### Parser

* **Module:** intelmq.bots.parsers.malc0de.parser
* **Configuration Parameters:**


## Windows Format

* **Public:** yes
* **Revision:** 2018-01-20
* **Documentation:** http://malc0de.com/dashboard/
* **Description:** This feed includes FQDN's of malicious hosts, the file format is in Windows Hosts file format.

### Collector

* **Module:** intelmq.bots.collectors.http.collector_http
* **Configuration Parameters:**
*  * `http_url`: `https://malc0de.com/bl/BOOT`
*  * `name`: `Windows Format`
*  * `provider`: `Malc0de`
*  * `rate_limit`: `10800`

### Parser

* **Module:** intelmq.bots.parsers.malc0de.parser
* **Configuration Parameters:**


# Malware Domain List

## Blacklist

* **Public:** yes
* **Revision:** 2018-01-20
* **Documentation:** http://www.malwaredomainlist.com/
* **Description:** No description provided by feed provider.

### Collector

* **Module:** intelmq.bots.collectors.http.collector_http
* **Configuration Parameters:**
*  * `http_url`: `http://www.malwaredomainlist.com/updatescsv.php`
*  * `name`: `Blacklist`
*  * `provider`: `Malware Domain List`
*  * `rate_limit`: `3600`

### Parser

* **Module:** intelmq.bots.parsers.malwaredomainlist.parser
* **Configuration Parameters:**


# Malware Domains

## Malicious

* **Public:** yes
* **Revision:** 2018-01-20
* **Documentation:** http://www.malwaredomains.com/
* **Description:** Malware Prevention through Domain Blocking (Black Hole DNS Sinkhole)

### Collector

* **Module:** intelmq.bots.collectors.http.collector_http
* **Configuration Parameters:**
*  * `http_url`: `http://mirror1.malwaredomains.com/files/domains.txt`
*  * `name`: `Malicious`
*  * `provider`: `Malware Domains`
*  * `rate_limit`: `172800`

### Parser

* **Module:** intelmq.bots.parsers.malwaredomains.parser
* **Configuration Parameters:**


# MalwarePatrol

## DansGuardian

* **Public:** unknown
* **Revision:** 2018-01-20
* **Documentation:** https://www.malwarepatrol.net/non-commercial/
* **Description:** Malware block list with URLs

### Collector

* **Module:** intelmq.bots.collectors.http.collector_http
* **Configuration Parameters:**
*  * `http_url`: `https://lists.malwarepatrol.net/cgi/getfile?receipt={{ your API key }}&product=8&list=dansguardian`
*  * `name`: `DansGuardian`
*  * `provider`: `MalwarePatrol`
*  * `rate_limit`: `180000`

### Parser

* **Module:** intelmq.bots.parsers.malwarepatrol.parser_dansguardian
* **Configuration Parameters:**


# MalwareURL

## Latest malicious activity

* **Public:** yes
* **Revision:** 2018-02-05
* **Documentation:** https://www.malwareurl.com/
* **Description:** Latest malicious domains/IPs.

### Collector

* **Module:** intelmq.bots.collectors.http.collector_http
* **Configuration Parameters:**
*  * `http_url`: `https://www.malwareurl.com/`
*  * `name`: `Latest malicious activity`
*  * `provider`: `MalwareURL`
*  * `rate_limit`: `86400`

### Parser

* **Module:** intelmq.bots.parsers.malwareurl.parser
* **Configuration Parameters:**


# McAfee Advanced Threat Defense

## Sandbox Reports

* **Public:** unknown
* **Revision:** 2018-07-05
* **Documentation:** https://www.mcafee.com/enterprise/en-us/products/advanced-threat-defense.html
* **Description:** Processes reports from McAfee's sandboxing solution via the openDXL API.

### Collector

* **Module:** intelmq.bots.collectors.opendxl.collector
* **Configuration Parameters:**
*  * `dxl_config_file`: `{{location of dxl configuration file}}`
*  * `dxl_topic`: `/mcafee/event/atd/file/report`

### Parser

* **Module:** intelmq.bots.parsers.mcafee.parser_atd
* **Configuration Parameters:**
*  * `verdict_severity`: `4`


# Microsoft

## BingMURLs via Interflow

* **Public:** unknown
* **Revision:** 2018-05-29
* **Documentation:** https://docs.microsoft.com/en-us/security/gsp/informationsharingandexchange
* **Description:** Collects Malicious URLs detected by Bing from the Interflow API. The feed is available via Microsoft’s Government Security Program (GSP).
* **Additional Information:** Depending on the file sizes you may need to increase the parameter 'http_timeout_sec' of the collector.

### Collector

* **Module:** intelmq.bots.collectors.microsoft.collector_interflow
* **Configuration Parameters:**
*  * `api_key`: `{{your API key}}`
*  * `file_match`: `^bingmurls_`
*  * `http_timeout_sec`: `300`
*  * `name`: `BingMURLs via Interflow`
*  * `not_older_than`: `2 days`
*  * `provider`: `Microsoft`
*  * `rate_limit`: `3600`

### Parser

* **Module:** intelmq.bots.parsers.microsoft.parser_bingmurls
* **Configuration Parameters:**


## CTIP via Azure

* **Public:** unknown
* **Revision:** 2020-05-29
* **Documentation:** https://docs.microsoft.com/en-us/security/gsp/informationsharingandexchange
* **Description:** Collects CTIP (Sinkhole data) files from a shared Azure Storage. The feed is available via Microsoft’s Government Security Program (GSP).
* **Additional Information:** The cache is needed for memorizing which files have already been processed, the TTL should be higher than the oldest file available in the storage (currently the last three days are available). The connection string contains endpoint as well as authentication information.

### Collector

* **Module:** intelmq.bots.collectors.microsoft.collector_azure
* **Configuration Parameters:**
*  * `connection_string`: `{{your connection string}}`
*  * `container_name`: `ctip-infected-summary`
*  * `name`: `CTIP via Azure`
*  * `provider`: `Microsoft`
*  * `rate_limit`: `3600`
*  * `redis_cache_db`: `5`
*  * `redis_cache_host`: `127.0.0.1`
*  * `redis_cache_port`: `6379`
*  * `redis_cache_ttl`: `864000`

### Parser

* **Module:** intelmq.bots.parsers.microsoft.parser_ctip
* **Configuration Parameters:**


## CTIP via Interflow

* **Public:** unknown
* **Revision:** 2018-03-06
* **Documentation:** https://docs.microsoft.com/en-us/security/gsp/informationsharingandexchange
* **Description:** Collects CTIP (Sinkhole data) files from the Interflow API.The feed is available via Microsoft’s Government Security Program (GSP).
* **Additional Information:** Depending on the file sizes you may need to increase the parameter 'http_timeout_sec' of the collector. As many IPs occur very often in the data, you may want to use a deduplicator specifically for the feed.

### Collector

* **Module:** intelmq.bots.collectors.microsoft.collector_interflow
* **Configuration Parameters:**
*  * `api_key`: `{{your API key}}`
*  * `file_match`: `^ctip_`
*  * `http_timeout_sec`: `300`
*  * `name`: `CTIP via Interflow`
*  * `not_older_than`: `2 days`
*  * `provider`: `Microsoft`
*  * `rate_limit`: `3600`

### Parser

* **Module:** intelmq.bots.parsers.microsoft.parser_ctip
* **Configuration Parameters:**


# Netlab 360

## DGA

* **Public:** yes
* **Revision:** 2018-01-20
* **Documentation:** http://data.netlab.360.com/dga
* **Description:** This feed lists DGA family, Domain, Start and end of valid time(UTC) of a number of DGA families.

### Collector

* **Module:** intelmq.bots.collectors.http.collector_http
* **Configuration Parameters:**
*  * `http_url`: `http://data.netlab.360.com/feeds/dga/dga.txt`
*  * `name`: `DGA`
*  * `provider`: `Netlab 360`
*  * `rate_limit`: `3600`

### Parser

* **Module:** intelmq.bots.parsers.netlab_360.parser
* **Configuration Parameters:**


## Hajime Scanner

* **Public:** yes
* **Revision:** 2019-08-01
* **Documentation:** https://data.netlab.360.com/hajime/
* **Description:** This feed lists IP address for know Hajime bots network. These IPs data are obtained by joining the DHT network and interacting with the Hajime node

### Collector

* **Module:** intelmq.bots.collectors.http.collector_http
* **Configuration Parameters:**
*  * `http_url`: `https://data.netlab.360.com/feeds/hajime-scanner/bot.list`
*  * `name`: `Hajime Scanner`
*  * `provider`: `Netlab 360`
*  * `rate_limit`: `3600`

### Parser

* **Module:** intelmq.bots.parsers.netlab_360.parser
* **Configuration Parameters:**


## Magnitude EK

* **Public:** yes
* **Revision:** 2018-01-20
* **Documentation:** http://data.netlab.360.com/ek
* **Description:** This feed lists FQDN and possibly the URL used by Magnitude Exploit Kit. Information also includes the IP address used for the domain and last time seen.

### Collector

* **Module:** intelmq.bots.collectors.http.collector_http
* **Configuration Parameters:**
*  * `http_url`: `http://data.netlab.360.com/feeds/ek/magnitude.txt`
*  * `name`: `Magnitude EK`
*  * `provider`: `Netlab 360`
*  * `rate_limit`: `3600`

### Parser

* **Module:** intelmq.bots.parsers.netlab_360.parser
* **Configuration Parameters:**


## Mirai Scanner

* **Public:** yes
* **Revision:** 2018-01-20
* **Documentation:** http://data.netlab.360.com/mirai-scanner/
* **Description:** This feed provides IP addresses which actively scan for vulnerable IoT devices and install Mirai Botnet.

### Collector

* **Module:** intelmq.bots.collectors.http.collector_http
* **Configuration Parameters:**
*  * `http_url`: `http://data.netlab.360.com/feeds/mirai-scanner/scanner.list`
*  * `name`: `Mirai Scanner`
*  * `provider`: `Netlab 360`
*  * `rate_limit`: `86400`

### Parser

* **Module:** intelmq.bots.parsers.netlab_360.parser
* **Configuration Parameters:**


# OpenPhish

## Premium Feed

* **Public:** unknown
* **Revision:** 2018-02-06
* **Documentation:** https://www.openphish.com/phishing_feeds.html
* **Description:** OpenPhish is a fully automated self-contained platform for phishing intelligence. It identifies phishing sites and performs intelligence analysis in real time without human intervention and without using any external resources, such as blacklists.
* **Additional Information:** Discounts available for Government and National CERTs a well as for Nonprofit and Not-for-Profit organizations.

### Collector

* **Module:** intelmq.bots.collectors.http.collector_http
* **Configuration Parameters:**
*  * `http_password`: `{{ your password}}`
*  * `http_url`: `https://openphish.com/prvt-intell/`
*  * `http_username`: `{{ your username}}`
*  * `name`: `Premium Feed`
*  * `provider`: `OpenPhish`
*  * `rate_limit`: `86400`

### Parser

* **Module:** intelmq.bots.parsers.openphish.parser_commercial
* **Configuration Parameters:**


## Public feed

* **Public:** yes
* **Revision:** 2018-01-20
* **Documentation:** https://www.openphish.com/
* **Description:** OpenPhish is a fully automated self-contained platform for phishing intelligence. It identifies phishing sites and performs intelligence analysis in real time without human intervention and without using any external resources, such as blacklists.

### Collector

* **Module:** intelmq.bots.collectors.http.collector_http
* **Configuration Parameters:**
*  * `http_url`: `https://www.openphish.com/feed.txt`
*  * `name`: `Public feed`
*  * `provider`: `OpenPhish`
*  * `rate_limit`: `86400`

### Parser

* **Module:** intelmq.bots.parsers.openphish.parser
* **Configuration Parameters:**


# PhishTank

## Online

* **Public:** unknown
* **Revision:** 2018-01-20
* **Documentation:** https://www.phishtank.com/developer_info.php
* **Description:** PhishTank is a collaborative clearing house for data and information about phishing on the Internet.

### Collector

* **Module:** intelmq.bots.collectors.http.collector_http
* **Configuration Parameters:**
*  * `http_url`: `https://data.phishtank.com/data/{{ your API key }}/online-valid.csv`
*  * `name`: `Online`
*  * `provider`: `PhishTank`
*  * `rate_limit`: `28800`

### Parser

* **Module:** intelmq.bots.parsers.phishtank.parser
* **Configuration Parameters:**


# PrecisionSec

## Agent Tesla

* **Public:** yes
* **Revision:** 2019-04-02
* **Documentation:** https://precisionsec.com/threat-intelligence-feeds/agent-tesla/
* **Description:** Agent Tesla IoCs, URLs where the malware is hosted.

### Collector

* **Module:** intelmq.bots.collectors.http.collector_http
* **Configuration Parameters:**
*  * `http_url`: `https://precisionsec.com/threat-intelligence-feeds/agent-tesla/`
*  * `name`: `Agent Tesla`
*  * `provider`: `PrecisionSec`
*  * `rate_limit`: `86400`

### Parser

* **Module:** intelmq.bots.parsers.html_table.parser
* **Configuration Parameters:**
*  * `columns`: `["source.ip|source.url", "time.source"]`
*  * `default_url_protocol`: `http://`
*  * `skip_table_head`: `True`
*  * `type`: `malware`


# ShadowServer

## Via IMAP

* **Public:** unknown
* **Revision:** 2018-01-20
* **Documentation:** https://www.shadowserver.org/what-we-do/network-reporting/
* **Description:** Shadowserver sends out a variety of reports (see https://www.shadowserver.org/wiki/pmwiki.php/Services/Reports).
* **Additional Information:** The configuration retrieves the data from a e-mails via IMAP from the attachments.

### Collector

* **Module:** intelmq.bots.collectors.mail.collector_mail_attach
* **Configuration Parameters:**
*  * `attach_regex`: `csv.zip`
*  * `extract_files`: `True`
*  * `folder`: `INBOX`
*  * `mail_host`: `__HOST__`
*  * `mail_password`: `__PASSWORD__`
*  * `mail_ssl`: `True`
*  * `mail_user`: `__USERNAME__`
*  * `name`: `Via IMAP`
*  * `provider`: `ShadowServer`
*  * `rate_limit`: `86400`
*  * `subject_regex`: `__REGEX__`

### Parser

* **Module:** intelmq.bots.parsers.shadowserver.parser
* **Configuration Parameters:**


## Via Request Tracker

* **Public:** unknown
* **Revision:** 2018-01-20
* **Documentation:** https://www.shadowserver.org/what-we-do/network-reporting/
* **Description:** Shadowserver sends out a variety of reports (see https://www.shadowserver.org/wiki/pmwiki.php/Services/Reports).
* **Additional Information:** The configuration retrieves the data from a RT/RTIR ticketing instance via the attachment or an download.

### Collector

* **Module:** intelmq.bots.collectors.rt.collector_rt
* **Configuration Parameters:**
*  * `attachment_regex`: `\\.csv\\.zip$`
*  * `extract_attachment`: `True`
*  * `extract_download`: `False`
*  * `http_password`: `{{ your HTTP Authentication password or null }}`
*  * `http_username`: `{{ your HTTP Authentication username or null }}`
*  * `password`: `__PASSWORD__`
*  * `provider`: `ShadowServer`
*  * `rate_limit`: `3600`
*  * `search_not_older_than`: `{{ relative time or null }}`
*  * `search_owner`: `nobody`
*  * `search_queue`: `Incident Reports`
*  * `search_requestor`: `autoreports@shadowserver.org`
*  * `search_status`: `new`
*  * `search_subject_like`: `\[__COUNTRY__\] Shadowserver __COUNTRY__`
*  * `set_status`: `open`
*  * `take_ticket`: `True`
*  * `uri`: `http://localhost/rt/REST/1.0`
*  * `url_regex`: `https://dl.shadowserver.org/[a-zA-Z0-9?_-]*`
*  * `user`: `__USERNAME__`

### Parser

* **Module:** intelmq.bots.parsers.shadowserver.parser
* **Configuration Parameters:**


# Spamhaus

## ASN Drop

* **Public:** yes
* **Revision:** 2018-01-20
* **Documentation:** https://www.spamhaus.org/drop/
* **Description:** ASN-DROP contains a list of Autonomous System Numbers controlled by spammers or cyber criminals, as well as "hijacked" ASNs. ASN-DROP can be used to filter BGP routes which are being used for malicious purposes.

### Collector

* **Module:** intelmq.bots.collectors.http.collector_http
* **Configuration Parameters:**
*  * `http_url`: `https://www.spamhaus.org/drop/asndrop.txt`
*  * `name`: `ASN Drop`
*  * `provider`: `Spamhaus`
*  * `rate_limit`: `3600`

### Parser

* **Module:** intelmq.bots.parsers.spamhaus.parser_drop
* **Configuration Parameters:**


## CERT

* **Public:** unknown
* **Revision:** 2018-01-20
* **Documentation:** https://www.spamhaus.org/news/article/705/spamhaus-launches-cert-insight-portal
* **Description:** Spamhaus CERT Insight Portal. Access limited to CERTs and CSIRTs with national or regional responsibility. .

### Collector

* **Module:** intelmq.bots.collectors.http.collector_http
* **Configuration Parameters:**
*  * `http_url`: `{{ your CERT portal URL }}`
*  * `name`: `CERT`
*  * `provider`: `Spamhaus`
*  * `rate_limit`: `3600`

### Parser

* **Module:** intelmq.bots.parsers.spamhaus.parser_cert
* **Configuration Parameters:**


## Drop

* **Public:** yes
* **Revision:** 2018-01-20
* **Documentation:** https://www.spamhaus.org/drop/
* **Description:** The DROP list will not include any IP address space under the control of any legitimate network - even if being used by "the spammers from hell". DROP will only include netblocks allocated directly by an established Regional Internet Registry (RIR) or National Internet Registry (NIR) such as ARIN, RIPE, AFRINIC, APNIC, LACNIC or KRNIC or direct RIR allocations.

### Collector

* **Module:** intelmq.bots.collectors.http.collector_http
* **Configuration Parameters:**
*  * `http_url`: `https://www.spamhaus.org/drop/drop.txt`
*  * `name`: `Drop`
*  * `provider`: `Spamhaus`
*  * `rate_limit`: `3600`

### Parser

* **Module:** intelmq.bots.parsers.spamhaus.parser_drop
* **Configuration Parameters:**


## Dropv6

* **Public:** yes
* **Revision:** 2018-01-20
* **Documentation:** https://www.spamhaus.org/drop/
* **Description:** The DROPv6 list includes IPv6 ranges allocated to spammers or cyber criminals. DROPv6 will only include IPv6 netblocks allocated directly by an established Regional Internet Registry (RIR) or National Internet Registry (NIR) such as ARIN, RIPE, AFRINIC, APNIC, LACNIC or KRNIC or direct RIR allocations.

### Collector

* **Module:** intelmq.bots.collectors.http.collector_http
* **Configuration Parameters:**
*  * `http_url`: `https://www.spamhaus.org/drop/dropv6.txt`
*  * `name`: `Dropv6`
*  * `provider`: `Spamhaus`
*  * `rate_limit`: `3600`

### Parser

* **Module:** intelmq.bots.parsers.spamhaus.parser_drop
* **Configuration Parameters:**


## EDrop

* **Public:** yes
* **Revision:** 2018-01-20
* **Documentation:** https://www.spamhaus.org/drop/
* **Description:** EDROP is an extension of the DROP list that includes sub-allocated netblocks controlled by spammers or cyber criminals. EDROP is meant to be used in addition to the direct allocations on the DROP list.

### Collector

* **Module:** intelmq.bots.collectors.http.collector_http
* **Configuration Parameters:**
*  * `http_url`: `https://www.spamhaus.org/drop/edrop.txt`
*  * `name`: `EDrop`
*  * `provider`: `Spamhaus`
*  * `rate_limit`: `3600`

### Parser

* **Module:** intelmq.bots.parsers.spamhaus.parser_drop
* **Configuration Parameters:**


# Strangereal Intel

## DailyIOC

* **Public:** yes
* **Revision:** 2019-12-05
* **Documentation:** https://github.com/StrangerealIntel/DailyIOC
* **Description:** Daily IOC from tweets and articles
* **Additional Information:** collector's `extra_fields` parameter may be any of fields from the github [content API response](https://developer.github.com/v3/repos/contents/)

### Collector

* **Module:** intelmq.bots.collectors.github_api.collector_github_contents_api
* **Configuration Parameters:**
*  * `basic_auth_password`: `PASSWORD`
*  * `basic_auth_username`: `USERNAME`
*  * `regex`: `.*.json`
*  * `repository`: `StrangerealIntel/DailyIOC`

### Parser

* **Module:** intelmq.bots.parsers.github_feed
* **Configuration Parameters:**


# Sucuri

## Hidden IFrames

* **Public:** yes
* **Revision:** 2018-01-28
* **Documentation:** http://labs.sucuri.net/?malware
* **Description:** Latest hidden iframes identified on compromised web sites.
* **Additional Information:** Please note that the parser only extracts the hidden iframes  and the conditional redirects, not the encoded javascript.

### Collector

* **Module:** intelmq.bots.collectors.http.collector_http
* **Configuration Parameters:**
*  * `http_url`: `http://labs.sucuri.net/?malware`
*  * `name`: `Hidden IFrames`
*  * `provider`: `Sucuri`
*  * `rate_limit`: `86400`

### Parser

* **Module:** intelmq.bots.parsers.sucuri.parser
* **Configuration Parameters:**


# Surbl

## Malicious Domains

* **Public:** unknown
* **Revision:** 2018-09-04
* **Description:** Detected malicious domains. Note that you have to opened up Sponsored Datafeed Service (SDS) access to the SURBL data via rsync for your IP address.

### Collector

* **Module:** intelmq.bots.collectors.rsync.collector_rsync
* **Configuration Parameters:**
*  * `file`: `wild.surbl.org.rbldnsd`
*  * `rsync_path`: `blacksync.prolocation.net::surbl-wild/`

### Parser

* **Module:** intelmq.bots.parsers.surbl.parser
* **Configuration Parameters:**


# Taichung

## Netflow Recent

* **Public:** yes
* **Revision:** 2018-01-20
* **Documentation:** https://www.tc.edu.tw/net/netflow/lkout/recent/
* **Description:** Abnormal flows detected: Attacking (DoS, Brute-Force, Scanners) and malicious hosts (C&C servers, hosting malware)

### Collector

* **Module:** intelmq.bots.collectors.http.collector_http
* **Configuration Parameters:**
*  * `http_url`: `https://www.tc.edu.tw/net/netflow/lkout/recent/`
*  * `name`: `Netflow Recent`
*  * `provider`: `Taichung`
*  * `rate_limit`: `3600`

### Parser

* **Module:** intelmq.bots.parsers.taichung.parser
* **Configuration Parameters:**


# Team Cymru

## CAP

* **Public:** unknown
* **Revision:** 2018-01-20
* **Documentation:** https://www.team-cymru.com/CSIRT-AP.html https://www.cymru.com/$certname/report_info.txt
* **Description:** Team Cymru provides daily lists of compromised or abused devices for the ASNs and/or netblocks with a CSIRT's jurisdiction. This includes such information as bot infected hosts, command and control systems, open resolvers, malware urls, phishing urls, and brute force attacks
* **Additional Information:** "Two feeds types are offered:
 * The new https://www.cymru.com/$certname/$certname_{time[%Y%m%d]}.txt
 * and the old https://www.cymru.com/$certname/infected_{time[%Y%m%d]}.txt
 Both formats are supported by the parser and the new one is recommended.
 As of 2019-09-12 the old format will be retired soon."

### Collector

* **Module:** intelmq.bots.collectors.http.collector_http
* **Configuration Parameters:**
*  * `http_password`: `{{your password}}`
*  * `http_url`: `https://www.cymru.com/$certname/$certname_{time[%Y%m%d]}.txt`
*  * `http_url_formatting`: `True`
*  * `http_username`: `{{your login}}`
*  * `name`: `CAP`
*  * `provider`: `Team Cymru`
*  * `rate_limit`: `86400`

### Parser

* **Module:** intelmq.bots.parsers.cymru.parser_cap_program
* **Configuration Parameters:**


## Full Bogons IPv4

* **Public:** yes
* **Revision:** 2018-01-20
* **Documentation:** https://www.team-cymru.com/bogon-reference-http.html
* **Description:** Fullbogons are a larger set which also includes IP space that has been allocated to an RIR, but not assigned by that RIR to an actual ISP or other end-user. IANA maintains a convenient IPv4 summary page listing allocated and reserved netblocks, and each RIR maintains a list of all prefixes that they have assigned to end-users. Our bogon reference pages include additional links and resources to assist those who wish to properly filter bogon prefixes within their networks.

### Collector

* **Module:** intelmq.bots.collectors.http.collector_http
* **Configuration Parameters:**
*  * `http_url`: `https://www.team-cymru.org/Services/Bogons/fullbogons-ipv4.txt`
*  * `name`: `Full Bogons IPv4`
*  * `provider`: `Team Cymru`
*  * `rate_limit`: `129600`

### Parser

* **Module:** intelmq.bots.parsers.cymru.parser_full_bogons
* **Configuration Parameters:**


## Full Bogons IPv6

* **Public:** yes
* **Revision:** 2018-01-20
* **Documentation:** https://www.team-cymru.com/bogon-reference-http.html
* **Description:** Fullbogons are a larger set which also includes IP space that has been allocated to an RIR, but not assigned by that RIR to an actual ISP or other end-user. IANA maintains a convenient IPv4 summary page listing allocated and reserved netblocks, and each RIR maintains a list of all prefixes that they have assigned to end-users. Our bogon reference pages include additional links and resources to assist those who wish to properly filter bogon prefixes within their networks.

### Collector

* **Module:** intelmq.bots.collectors.http.collector_http
* **Configuration Parameters:**
*  * `http_url`: `https://www.team-cymru.org/Services/Bogons/fullbogons-ipv6.txt`
*  * `name`: `Full Bogons IPv6`
*  * `provider`: `Team Cymru`
*  * `rate_limit`: `129600`

### Parser

* **Module:** intelmq.bots.parsers.cymru.parser_full_bogons
* **Configuration Parameters:**


# Threatminer

## Recent domains

* **Public:** yes
* **Revision:** 2018-02-06
* **Documentation:** https://www.threatminer.org/
* **Description:** Latest malicious domains.

### Collector

* **Module:** intelmq.bots.collectors.http.collector_http
* **Configuration Parameters:**
*  * `http_url`: `https://www.threatminer.org/`
*  * `name`: `Recent domains`
*  * `provider`: `Threatminer`
*  * `rate_limit`: `86400`

### Parser

* **Module:** intelmq.bots.parsers.threatminer.parser
* **Configuration Parameters:**


# Turris

## Greylist

* **Public:** yes
* **Revision:** 2018-01-20
* **Documentation:** https://project.turris.cz/greylist-data/legend.txt
* **Description:** The data are processed and clasified every week and behaviour of IP addresses that accessed a larger number of Turris routers is evaluated. The result is a list of addresses that have tried to obtain information about services on the router or tried to gain access to them. We publish this so called "greylist" that also contains a list of tags for each address which indicate what behaviour of the address was observed.

### Collector

* **Module:** intelmq.bots.collectors.http.collector_http
* **Configuration Parameters:**
*  * `http_url`: `https://www.turris.cz/greylist-data/greylist-latest.csv`
*  * `name`: `Greylist`
*  * `provider`: `Turris`
*  * `rate_limit`: `43200`

### Parser

* **Module:** intelmq.bots.parsers.turris.parser
* **Configuration Parameters:**


# University of Toulouse

## Blacklist

* **Public:** yes
* **Revision:** 2018-01-20
* **Documentation:** https://dsi.ut-capitole.fr/blacklists/
* **Description:** Various blacklist feeds

### Collector

* **Module:** intelmq.bots.collectors.http.collector_http
* **Configuration Parameters:**
*  * `extract_files`: `true`
*  * `http_url`: `https://dsi.ut-capitole.fr/blacklists/download/{collection name}.tar.gz`
*  * `name`: `Blacklist`
*  * `provider`: `University of Toulouse`
*  * `rate_limit`: `43200`

### Parser

* **Module:** intelmq.bots.parsers.generic.parser_csv
* **Configuration Parameters:**
*  * `columns`: `{depends on a collection}`
*  * `delimiter`: `false`
*  * `type`: `{depends on a collection}`


# VXVault

## URLs

* **Public:** yes
* **Revision:** 2018-01-20
* **Documentation:** http://vxvault.net/ViriList.php
* **Description:** This feed provides IP addresses hosting Malware.

### Collector

* **Module:** intelmq.bots.collectors.http.collector_http
* **Configuration Parameters:**
*  * `http_url`: `http://vxvault.net/URL_List.php`
*  * `name`: `URLs`
*  * `provider`: `VXVault`
*  * `rate_limit`: `3600`

### Parser

* **Module:** intelmq.bots.parsers.vxvault.parser
* **Configuration Parameters:**


# ViriBack

## Unsafe sites

* **Public:** yes
* **Revision:** 2018-06-27
* **Documentation:** https://viriback.com/
* **Description:** Latest detected unsafe sites.
* **Additional Information:** You need to install the lxml library in order to parse this feed.

### Collector

* **Module:** intelmq.bots.collectors.http.collector_http
* **Configuration Parameters:**
*  * `http_url`: `http://tracker.viriback.com/`
*  * `name`: `Unsafe sites`
*  * `provider`: `ViriBack`
*  * `rate_limit`: `86400`

### Parser

* **Module:** intelmq.bots.parsers.html_table.parser
* **Configuration Parameters:**
*  * `columns`: `["malware.name", "source.url", "source.ip", "time.source"]`
*  * `html_parser`: `lxml`
*  * `time_format`: `from_format_midnight|%d-%m-%Y`
*  * `type`: `malware`


# WebInspektor

## Unsafe sites

* **Public:** yes
* **Revision:** 2018-03-09
* **Description:** Latest detected unsafe sites.

### Collector

* **Module:** intelmq.bots.collectors.http.collector_http
* **Configuration Parameters:**
*  * `http_url`: `https://app.webinspector.com/public/recent_detections/`
*  * `name`: `Unsafe sites`
*  * `provider`: `WebInspektor`
*  * `rate_limit`: `60`

### Parser

* **Module:** intelmq.bots.parsers.webinspektor.parser
* **Configuration Parameters:**


# ZoneH

## Defacements

* **Public:** unknown
* **Revision:** 2018-01-20
* **Documentation:** https://zone-h.org/
* **Description:** all the information contained in Zone-H's cybercrime archive were either collected online from public sources or directly notified anonymously to us.

### Collector

* **Module:** intelmq.bots.collectors.mail.collector_mail_attach
* **Configuration Parameters:**
*  * `attach_regex`: `csv`
*  * `extract_files`: `False`
*  * `folder`: `INBOX`
*  * `mail_host`: `__HOST__`
*  * `mail_password`: `__PASSWORD__`
*  * `mail_ssl`: `True`
*  * `mail_user`: `__USERNAME__`
*  * `name`: `Defacements`
*  * `provider`: `ZoneH`
*  * `rate_limit`: `3600`
*  * `sent_from`: `datazh@zone-h.org`
*  * `subject_regex`: `Report`

### Parser

* **Module:** intelmq.bots.parsers.zoneh.parser
* **Configuration Parameters:**

<|MERGE_RESOLUTION|>--- conflicted
+++ resolved
@@ -128,11 +128,7 @@
 
 * **Module:** intelmq.bots.parsers.generic.parser_csv
 * **Configuration Parameters:**
-<<<<<<< HEAD
-*  * `columns`: `['time.source', 'source.url', 'status', 'classification.type|__IGNORE__', 'source.fqdn|__IGNORE__', 'source.ip', 'source.asn', 'source.geolocation.cc']`
-=======
 *  * `columns`: `["time.source", "source.url", "status", "classification.type|__IGNORE__", "source.fqdn|__IGNORE__", "source.ip", "source.asn", "source.geolocation.cc"]`
->>>>>>> 43243122
 *  * `default_url_protocol`: `http://`
 *  * `delimeter`: `,`
 *  * `skip_header`: `False`
@@ -963,7 +959,6 @@
 * **Configuration Parameters:**
 
 
-<<<<<<< HEAD
 ## ETI URLs
 
 * **Public:** unknown
@@ -1013,8 +1008,6 @@
 * **Configuration Parameters:**
 
 
-=======
->>>>>>> 43243122
 # Have I Been Pwned
 
 ## Enterprise Callback
