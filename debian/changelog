<<<<<<< HEAD
intelmq (1.2.0~alpha1) UNRELEASED; urgency=medium

  * Update to version 1.2.0 alpha 1

 -- Sebastian Wagner <wagner@cert.at>  Sat, 07 Jul 2018 11:43:23 +0200
=======
intelmq (1.1.1~alpha1-1) UNRELEASED; urgency=medium

  * Update to version 1.1.1 alpha 1

 -- Wagner Sebastian <wagner@cert.at>  Wed, 05 Sep 2018 16:23:42 +0200
>>>>>>> 7ddb9874

intelmq (1.1.0-1) stable; urgency=medium

  * Update to version 1.1.0

 -- Wagner Sebastian <wagner@cert.at>  Wed, 05 Sep 2018 14:35:00 +0200

intelmq (1.1.0~rc2-1) unstable; urgency=medium

  * Release candidate 2 1.1.0

 -- Wagner Sebastian <wagner@cert.at>  Mon, 13 Aug 2018 16:46:49 +0200

intelmq (1.1.0~rc1-1) unstable; urgency=medium

  * Release candidate 1 1.1.0

 -- Wagner Sebastian <wagner@cert.at>  Thu, 28 Jun 2018 15:56:15 +0200

intelmq (1.1.0~alpha1-1) experimental; urgency=medium

  * Update to version 1.1.0

 -- Wagner Sebastian <wagner@cert.at>  Wed, 20 Jun 2018 12:15:50 +0200

intelmq (1.0.6-1) stable; urgency=medium

  * Update to version 1.0.6

 -- Wagner Sebastian <wagner@cert.at>  Fri, 31 Aug 2018 17:25:00 +0200

intelmq (1.0.5-1) stable; urgency=medium

  * Update to version 1.0.5

 -- Wagner Sebastian <wagner@cert.at>  Thu, 21 Jun 2018 16:53:48 +0200

intelmq (1.0.4-1) stable; urgency=low

  * Update to version 1.0.4

 -- Wagner Sebastian <wagner@cert.at>  Fri, 20 Apr 2018 15:25:55 +0200

intelmq (1.0.3-1) stable; urgency=low

  * Update to version 1.0.3

 -- Wagner Sebastian <wagner@cert.at>  Mon, 05 Feb 2018 12:01:34 +0100

intelmq (1.0.2-1) experimental; urgency=low

  * Update to version 1.0.2

 -- Wagner Sebastian <wagner@cert.at>  Mon, 06 Nov 2017 11:36:58 +0100

intelmq (1.0.1-2) experimental; urgency=low

  * New base branch 'packaging' for packages

 -- Wagner Sebastian <wagner@cert.at>  Wed, 20 Sep 2017 16:26:59 +0200

intelmq (1.0.1-1) experimental; urgency=low

  * update to version 1.0.1

 -- Wagner Sebastian <wagner@cert.at>  Wed, 30 Aug 2017 15:07:45 +0200

intelmq (1.0.1~rc1-1) experimental; urgency=low

  * release release candidate 1.0.1 RC

 -- Wagner Sebastian <wagner@cert.at>  Wed, 23 Aug 2017 16:02:58 +0200

intelmq (1.0.0.rel-1) experimental; urgency=medium

  * release version 1.0.0

 -- Sebastian Wagner <wagner@cert.at>  Mon, 07 Aug 2017 10:43:00 +0200

intelmq (1.0.0.rc1-2) UNRELEASED; urgency=medium

  * remove python3-requests from dependencies and add it to recommended packages

 -- Sebastian Wagner <sebastian@linux-7nbu.substi>  Tue, 18 Jul 2017 16:23:43 +0200

intelmq (1.0.0.rc1-1) experimental; urgency=medium

  * update to version 1.0.0.rc1

intelmq (1.0.0.dev8-2) experimental; urgency=medium

  * packaging fixes

 -- Sebastian Wagner <wagner@cert.at>  Wed, 20 Jun 2017 16:05:00 +0200

intelmq (1.0.0.dev8-1) experimental; urgency=medium

  * update to upstream version 1.0.0.dev8

 -- Sebastian Wagner <wagner@cert.at>  Wed, 14 Jun 2017 17:39:00 +0200

intelmq (1.0.0~dev4~beta10) experimental; urgency=low

  * Merged master, fixes
  * Added a bunch of features from other branches, see
    customer-releases branch

 -- Dustin Demuth <dustin@intevation.de>  Tue, 17 May 2016 12:00:00 +0200

intelmq (1.0.0~dev4~beta9) experimental; urgency=low

  * Merged master, fixes
    https://github.com/certtools/intelmq/issues/506

 -- Sascha Wilde <wilde@intevation.de>  Tue, 10 May 2016 15:07:08 +0200

intelmq (1.0.0~dev4~beta8) experimental; urgency=medium

  * Merged master.
  * Require imbox >= 0.8, which fixes
    https://github.com/martinrusev/imbox/issues/47

 -- Sascha Wilde <wilde@intevation.de>  Mon, 09 May 2016 17:33:22 +0200

intelmq (1.0.0~dev4~beta7) experimental; urgency=low

  * Added scripts to retrieve data for some expert bots:
    tor nodes, maxmind geoip, asn lookup.
  * Added cron fragment to run the update script to /etc/cron.d

 -- Sascha Wilde <wilde@intevation.de>  Wed, 04 May 2016 11:56:51 +0200

intelmq (1.0.0~dev4~beta6) experimental; urgency=critical

  * Fix: Marks config files as such...

 -- Sascha Wilde <wilde@intevation.de>  Mon, 02 May 2016 13:09:34 +0200

intelmq (1.0.0~dev4~beta5) experimental; urgency=low

  * Added python3-geoip2 to recommendations.

 -- Sascha Wilde <wilde@intevation.de>  Mon, 02 May 2016 11:36:00 +0200

intelmq (1.0.0~dev4~beta4) experimental; urgency=low

  * Merged current master.
  * Added python3-sleekxmpp to recommendations.

 -- Sascha Wilde <wilde@intevation.de>  Wed, 20 Apr 2016 17:27:49 +0200

intelmq (1.0.0~dev4~beta3) experimental; urgency=low

  * Dropped support for Python 2, removing superfluous dependencies

 -- Sebastian Wagner <wagner@cert.at>  Tue, 05 Apr 2016 15:13:53 +0200

intelmq (1.0.0~dev4~beta2) experimental; urgency=low

  * Added package recommends for python3-imbox, python3-pyasn,
    python3-stomp.py.  WARNING: these packages are currently not public
    available (we propably will make them available later), but they are
    needed by some bots.

 -- Sascha Wilde <wilde@intevation.de>  Fri, 01 Apr 2016 11:02:14 +0200

intelmq (1.0.0~dev4~beta1) experimental; urgency=low

  * Add more dependencies, to make more bots work.
  * As automatic tests are looking good, lets call it a beta...

 -- Sascha Wilde <wilde@intevation.de>  Thu, 31 Mar 2016 11:24:11 +0200

intelmq (1.0.0~dev4~alpha3) experimental; urgency=low

  * Added dependencies.

 -- Sascha Wilde <wilde@intevation.de>  Tue, 29 Mar 2016 10:52:00 +0200

intelmq (1.0.0~dev4~alpha2) UNRELEASED; urgency=low

  * Create user and put everything in place.

 -- Sascha Wilde <wilde@intevation.de>  Thu, 24 Mar 2016 19:03:22 +0100

intelmq (1.0.0~dev4~alpha1) UNRELEASED; urgency=low

  * source package automatically created by stdeb 0.8.5,
    with a bunch of manual tweeking.

 -- Sascha Wilde <wilde@intevation.de>  Wed, 23 Mar 2016 18:44:26 +0000<|MERGE_RESOLUTION|>--- conflicted
+++ resolved
@@ -1,16 +1,14 @@
-<<<<<<< HEAD
 intelmq (1.2.0~alpha1) UNRELEASED; urgency=medium
 
   * Update to version 1.2.0 alpha 1
 
  -- Sebastian Wagner <wagner@cert.at>  Sat, 07 Jul 2018 11:43:23 +0200
-=======
+
 intelmq (1.1.1~alpha1-1) UNRELEASED; urgency=medium
 
   * Update to version 1.1.1 alpha 1
 
  -- Wagner Sebastian <wagner@cert.at>  Wed, 05 Sep 2018 16:23:42 +0200
->>>>>>> 7ddb9874
 
 intelmq (1.1.0-1) stable; urgency=medium
 
