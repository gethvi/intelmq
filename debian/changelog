<<<<<<< HEAD
intelmq (2.3.0~alpha1-1) UNRELEASED; urgency=medium

  * Update to 2.3.0 Alpha 1

 -- Sebastian Wagner <wagner@cert.at>  Thu, 18 Jun 2020 10:34:50 +0200

intelmq (2.2.2~alpha1-1) UNRELEASED; urgency=medium
=======
intelmq (2.2.3~alpha1-1) UNRELEASED; urgency=medium
>>>>>>> 4d10b2bc

  * Update to 2.2.3.

 -- Sebastian Wagner <wagner@cert.at>  Wed, 28 Oct 2020 21:09:54 +0100

intelmq (2.2.2-1) stable; urgency=medium

  * Update to 2.2.2.

 -- Sebastian Wagner <wagner@cert.at>  Tue, 27 Oct 2020 17:50:36 +0100

intelmq (2.2.1-1) stable; urgency=medium

  * Update to 2.2.1.

 -- Sebastian Wagner <wagner@cert.at>  Thu, 30 Jul 2020 14:19:21 +0200

intelmq (2.2.0-1) stable; urgency=medium

  * Update to 2.2.0.

 -- Sebastian Wagner <wagner@cert.at>  Thu, 18 Jun 2020 10:02:33 +0200

intelmq (2.2.0~rc1-1) unstable; urgency=medium

  * Update to 2.2.0 Release Candidate 1.

 -- Sebastian Wagner <wagner@cert.at>  Sat, 30 May 2020 12:22:30 +0200

intelmq (2.2.0~alpha2-1) unstable; urgency=medium

  * Update to 2.2.0~alpha1.

 -- Sebastian Wagner <wagner@cert.at>  Mon, 16 Mar 2020 18:28:33 +0100

intelmq (2.1.3-1) stable; urgency=medium

  * Update to 2.1.3.

 -- Sebastian Wagner <wagner@cert.at>  Tue, 26 May 2020 12:21:26 +0200

intelmq (2.1.2-2) stable; urgency=medium

  * Add "debianutils" as new dependency, because IntelMQ needs `which`.

 -- Sebastian Wagner <wagner@cert.at>  Wed, 01 Apr 2020 09:28:23 +0200

intelmq (2.1.2-1) stable; urgency=medium

  * Update to 2.1.2.

 -- Wagner Sebastian <wagner@cert.at>  Tue, 28 Jan 2020 16:43:16 +0100

intelmq (2.1.2~alpha1-1) stable; urgency=medium

  * Update to 2.1.2~alpha1

 -- Sebastian Wagner <wagner@cert.at>  Tue, 26 Nov 2019 12:06:55 +0100

intelmq (2.1.1-1) stable; urgency=medium

  * Update to 2.1.1.

 -- Wagner Sebastian <wagner@cert.at>  Mon, 11 Nov 2019 16:29:55 +0100

intelmq (2.1.0-1) stable; urgency=medium

  * Update to 2.1.0

 -- Wagner Sebastian <wagner@cert.at>  Tue, 15 Oct 2019 12:22:55 +0200

intelmq (2.0.2-1) stable; urgency=medium

  * Update to 2.0.2.

 -- Wagner Sebastian <wagner@cert.at>  Mon, 14 Oct 2019 14:47:52 +0200

intelmq (2.0.1-2) stable; urgency=medium

  * Backport "intelmqctl: Fix `upgrade-conf` is state file is empty or not existing."

 -- Wagner Sebastian <wagner@cert.at>  Tue, 27 Aug 2019 14:12:39 +0200

intelmq (2.0.1-1) stable; urgency=medium

  * Update to 2.0.1

 -- Wagner Sebastian <wagner@cert.at>  Fri, 23 Aug 2019 12:12:35 +0200

intelmq (2.0.1~beta1-1) unstable; urgency=medium

  * Update to 2.0.1 Beta 1.

 -- Wagner Sebastian <wagner@cert.at>  Tue, 30 Jul 2019 11:34:09 +0200

intelmq (2.0.0-1) stable; urgency=medium

  * Update to 2.0.0.

 -- Sebastian Wagner <wagner@cert.at>  Wed, 22 May 2019 14:00:27 +0200

intelmq (2.0.0~beta2-1) unstable; urgency=low

  * Update to version 2.0.0 beta 2

 -- Sebastian Wagner <wagner@cert.at>  Mon, 20 May 2019 09:51:45 +0200

intelmq (2.0.0~beta1-1) unstable; urgency=low

  * Update to version 2.0.0 beta 1

 -- Wagner Sebastian <wagner@cert.at>  Wed, 10 Apr 2019 14:23:41 +0200

intelmq (1.2.0~alpha2-1) unstable; urgency=low

  * Update to version 1.2.0 alpha 2

 -- sebastianw <sebastianw@localhost>  Sat, 24 Nov 2018 22:40:21 +0100

intelmq (1.2.0~alpha1-1) unstable; urgency=low

  * Update to version 1.2.0 alpha 1

 -- Sebastian Wagner <wagner@cert.at>  Sat, 07 Jul 2018 11:43:23 +0200

intelmq (1.1.2-1) stable; urgency=medium

  * Update to version 1.1.2.

 -- Wagner Sebastian <wagner@cert.at>  Mon, 25 Mar 2019 15:29:02 +0100

intelmq (1.1.1-1) stable; urgency=medium

  * Update to version 1.1.1.

 -- Wagner Sebastian <wagner@cert.at>  Tue, 15 Jan 2019 16:11:29 +0100

intelmq (1.1.1~alpha1-1) unstable; urgency=medium

  * Update to version 1.1.1 alpha 1

 -- Wagner Sebastian <wagner@cert.at>  Wed, 05 Sep 2018 16:23:42 +0200

intelmq (1.1.0-1) stable; urgency=medium

  * Update to version 1.1.0

 -- Wagner Sebastian <wagner@cert.at>  Wed, 05 Sep 2018 14:35:00 +0200

intelmq (1.1.0~rc2-1) unstable; urgency=medium

  * Release candidate 2 1.1.0

 -- Wagner Sebastian <wagner@cert.at>  Mon, 13 Aug 2018 16:46:49 +0200

intelmq (1.1.0~rc1-1) unstable; urgency=medium

  * Release candidate 1 1.1.0

 -- Wagner Sebastian <wagner@cert.at>  Thu, 28 Jun 2018 15:56:15 +0200

intelmq (1.1.0~alpha1-1) experimental; urgency=medium

  * Update to version 1.1.0

 -- Wagner Sebastian <wagner@cert.at>  Wed, 20 Jun 2018 12:15:50 +0200

intelmq (1.0.6-1) stable; urgency=medium

  * Update to version 1.0.6

 -- Wagner Sebastian <wagner@cert.at>  Fri, 31 Aug 2018 17:25:00 +0200

intelmq (1.0.5-1) stable; urgency=medium

  * Update to version 1.0.5

 -- Wagner Sebastian <wagner@cert.at>  Thu, 21 Jun 2018 16:53:48 +0200

intelmq (1.0.4-1) stable; urgency=low

  * Update to version 1.0.4

 -- Wagner Sebastian <wagner@cert.at>  Fri, 20 Apr 2018 15:25:55 +0200

intelmq (1.0.3-1) stable; urgency=low

  * Update to version 1.0.3

 -- Wagner Sebastian <wagner@cert.at>  Mon, 05 Feb 2018 12:01:34 +0100

intelmq (1.0.2-1) experimental; urgency=low

  * Update to version 1.0.2

 -- Wagner Sebastian <wagner@cert.at>  Mon, 06 Nov 2017 11:36:58 +0100

intelmq (1.0.1-2) experimental; urgency=low

  * New base branch 'packaging' for packages

 -- Wagner Sebastian <wagner@cert.at>  Wed, 20 Sep 2017 16:26:59 +0200

intelmq (1.0.1-1) experimental; urgency=low

  * update to version 1.0.1

 -- Wagner Sebastian <wagner@cert.at>  Wed, 30 Aug 2017 15:07:45 +0200

intelmq (1.0.1~rc1-1) experimental; urgency=low

  * release release candidate 1.0.1 RC

 -- Wagner Sebastian <wagner@cert.at>  Wed, 23 Aug 2017 16:02:58 +0200

intelmq (1.0.0.rel-1) experimental; urgency=medium

  * release version 1.0.0

 -- Sebastian Wagner <wagner@cert.at>  Mon, 07 Aug 2017 10:43:00 +0200

intelmq (1.0.0.rc1-2) UNRELEASED; urgency=medium

  * remove python3-requests from dependencies and add it to recommended packages

 -- Sebastian Wagner <sebastian@linux-7nbu.substi>  Tue, 18 Jul 2017 16:23:43 +0200

intelmq (1.0.0.rc1-1) experimental; urgency=medium

  * update to version 1.0.0.rc1

intelmq (1.0.0.dev8-2) experimental; urgency=medium

  * packaging fixes

 -- Sebastian Wagner <wagner@cert.at>  Wed, 20 Jun 2017 16:05:00 +0200

intelmq (1.0.0.dev8-1) experimental; urgency=medium

  * update to upstream version 1.0.0.dev8

 -- Sebastian Wagner <wagner@cert.at>  Wed, 14 Jun 2017 17:39:00 +0200

intelmq (1.0.0~dev4~beta10) experimental; urgency=low

  * Merged master, fixes
  * Added a bunch of features from other branches, see
    customer-releases branch

 -- Dustin Demuth <dustin@intevation.de>  Tue, 17 May 2016 12:00:00 +0200

intelmq (1.0.0~dev4~beta9) experimental; urgency=low

  * Merged master, fixes
    https://github.com/certtools/intelmq/issues/506

 -- Sascha Wilde <wilde@intevation.de>  Tue, 10 May 2016 15:07:08 +0200

intelmq (1.0.0~dev4~beta8) experimental; urgency=medium

  * Merged master.
  * Require imbox >= 0.8, which fixes
    https://github.com/martinrusev/imbox/issues/47

 -- Sascha Wilde <wilde@intevation.de>  Mon, 09 May 2016 17:33:22 +0200

intelmq (1.0.0~dev4~beta7) experimental; urgency=low

  * Added scripts to retrieve data for some expert bots:
    tor nodes, maxmind geoip, asn lookup.
  * Added cron fragment to run the update script to /etc/cron.d

 -- Sascha Wilde <wilde@intevation.de>  Wed, 04 May 2016 11:56:51 +0200

intelmq (1.0.0~dev4~beta6) experimental; urgency=critical

  * Fix: Marks config files as such...

 -- Sascha Wilde <wilde@intevation.de>  Mon, 02 May 2016 13:09:34 +0200

intelmq (1.0.0~dev4~beta5) experimental; urgency=low

  * Added python3-geoip2 to recommendations.

 -- Sascha Wilde <wilde@intevation.de>  Mon, 02 May 2016 11:36:00 +0200

intelmq (1.0.0~dev4~beta4) experimental; urgency=low

  * Merged current master.
  * Added python3-sleekxmpp to recommendations.

 -- Sascha Wilde <wilde@intevation.de>  Wed, 20 Apr 2016 17:27:49 +0200

intelmq (1.0.0~dev4~beta3) experimental; urgency=low

  * Dropped support for Python 2, removing superfluous dependencies

 -- Sebastian Wagner <wagner@cert.at>  Tue, 05 Apr 2016 15:13:53 +0200

intelmq (1.0.0~dev4~beta2) experimental; urgency=low

  * Added package recommends for python3-imbox, python3-pyasn,
    python3-stomp.py.  WARNING: these packages are currently not public
    available (we propably will make them available later), but they are
    needed by some bots.

 -- Sascha Wilde <wilde@intevation.de>  Fri, 01 Apr 2016 11:02:14 +0200

intelmq (1.0.0~dev4~beta1) experimental; urgency=low

  * Add more dependencies, to make more bots work.
  * As automatic tests are looking good, lets call it a beta...

 -- Sascha Wilde <wilde@intevation.de>  Thu, 31 Mar 2016 11:24:11 +0200

intelmq (1.0.0~dev4~alpha3) experimental; urgency=low

  * Added dependencies.

 -- Sascha Wilde <wilde@intevation.de>  Tue, 29 Mar 2016 10:52:00 +0200

intelmq (1.0.0~dev4~alpha2) UNRELEASED; urgency=low

  * Create user and put everything in place.

 -- Sascha Wilde <wilde@intevation.de>  Thu, 24 Mar 2016 19:03:22 +0100

intelmq (1.0.0~dev4~alpha1) UNRELEASED; urgency=low

  * source package automatically created by stdeb 0.8.5,
    with a bunch of manual tweeking.

 -- Sascha Wilde <wilde@intevation.de>  Wed, 23 Mar 2016 18:44:26 +0000<|MERGE_RESOLUTION|>--- conflicted
+++ resolved
@@ -1,14 +1,10 @@
-<<<<<<< HEAD
 intelmq (2.3.0~alpha1-1) UNRELEASED; urgency=medium
 
   * Update to 2.3.0 Alpha 1
 
  -- Sebastian Wagner <wagner@cert.at>  Thu, 18 Jun 2020 10:34:50 +0200
 
-intelmq (2.2.2~alpha1-1) UNRELEASED; urgency=medium
-=======
 intelmq (2.2.3~alpha1-1) UNRELEASED; urgency=medium
->>>>>>> 4d10b2bc
 
   * Update to 2.2.3.
 
