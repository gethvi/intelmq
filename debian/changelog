<<<<<<< HEAD
intelmq (1.2.0~alpha1) UNRELEASED; urgency=medium

  * Update to version 1.2.0 alpha 1

 -- Sebastian Wagner <wagner@cert.at>  Sat, 07 Jul 2018 11:43:23 +0200

intelmq (1.1.1~alpha1-1) UNRELEASED; urgency=medium
=======
intelmq (1.1.1~alpha1-1) unstable; urgency=medium
>>>>>>> ff022ca4

  * Update to version 1.1.1 alpha 1

 -- Wagner Sebastian <wagner@cert.at>  Wed, 05 Sep 2018 16:23:42 +0200

intelmq (1.1.0-1) stable; urgency=medium

  * Update to version 1.1.0

 -- Wagner Sebastian <wagner@cert.at>  Wed, 05 Sep 2018 14:35:00 +0200

intelmq (1.1.0~rc2-1) unstable; urgency=medium

  * Release candidate 2 1.1.0

 -- Wagner Sebastian <wagner@cert.at>  Mon, 13 Aug 2018 16:46:49 +0200

intelmq (1.1.0~rc1-1) unstable; urgency=medium

  * Release candidate 1 1.1.0

 -- Wagner Sebastian <wagner@cert.at>  Thu, 28 Jun 2018 15:56:15 +0200

intelmq (1.1.0~alpha1-1) experimental; urgency=medium

  * Update to version 1.1.0

 -- Wagner Sebastian <wagner@cert.at>  Wed, 20 Jun 2018 12:15:50 +0200

intelmq (1.0.6-1) stable; urgency=medium

  * Update to version 1.0.6

 -- Wagner Sebastian <wagner@cert.at>  Fri, 31 Aug 2018 17:25:00 +0200

intelmq (1.0.5-1) stable; urgency=medium

  * Update to version 1.0.5

 -- Wagner Sebastian <wagner@cert.at>  Thu, 21 Jun 2018 16:53:48 +0200

intelmq (1.0.4-1) stable; urgency=low

  * Update to version 1.0.4

 -- Wagner Sebastian <wagner@cert.at>  Fri, 20 Apr 2018 15:25:55 +0200

intelmq (1.0.3-1) stable; urgency=low

  * Update to version 1.0.3

 -- Wagner Sebastian <wagner@cert.at>  Mon, 05 Feb 2018 12:01:34 +0100

intelmq (1.0.2-1) experimental; urgency=low

  * Update to version 1.0.2

 -- Wagner Sebastian <wagner@cert.at>  Mon, 06 Nov 2017 11:36:58 +0100

intelmq (1.0.1-2) experimental; urgency=low

  * New base branch 'packaging' for packages

 -- Wagner Sebastian <wagner@cert.at>  Wed, 20 Sep 2017 16:26:59 +0200

intelmq (1.0.1-1) experimental; urgency=low

  * update to version 1.0.1

 -- Wagner Sebastian <wagner@cert.at>  Wed, 30 Aug 2017 15:07:45 +0200

intelmq (1.0.1~rc1-1) experimental; urgency=low

  * release release candidate 1.0.1 RC

 -- Wagner Sebastian <wagner@cert.at>  Wed, 23 Aug 2017 16:02:58 +0200

intelmq (1.0.0.rel-1) experimental; urgency=medium

  * release version 1.0.0

 -- Sebastian Wagner <wagner@cert.at>  Mon, 07 Aug 2017 10:43:00 +0200

intelmq (1.0.0.rc1-2) UNRELEASED; urgency=medium

  * remove python3-requests from dependencies and add it to recommended packages

 -- Sebastian Wagner <sebastian@linux-7nbu.substi>  Tue, 18 Jul 2017 16:23:43 +0200

intelmq (1.0.0.rc1-1) experimental; urgency=medium

  * update to version 1.0.0.rc1

intelmq (1.0.0.dev8-2) experimental; urgency=medium

  * packaging fixes

 -- Sebastian Wagner <wagner@cert.at>  Wed, 20 Jun 2017 16:05:00 +0200

intelmq (1.0.0.dev8-1) experimental; urgency=medium

  * update to upstream version 1.0.0.dev8

 -- Sebastian Wagner <wagner@cert.at>  Wed, 14 Jun 2017 17:39:00 +0200

intelmq (1.0.0~dev4~beta10) experimental; urgency=low

  * Merged master, fixes
  * Added a bunch of features from other branches, see
    customer-releases branch

 -- Dustin Demuth <dustin@intevation.de>  Tue, 17 May 2016 12:00:00 +0200

intelmq (1.0.0~dev4~beta9) experimental; urgency=low

  * Merged master, fixes
    https://github.com/certtools/intelmq/issues/506

 -- Sascha Wilde <wilde@intevation.de>  Tue, 10 May 2016 15:07:08 +0200

intelmq (1.0.0~dev4~beta8) experimental; urgency=medium

  * Merged master.
  * Require imbox >= 0.8, which fixes
    https://github.com/martinrusev/imbox/issues/47

 -- Sascha Wilde <wilde@intevation.de>  Mon, 09 May 2016 17:33:22 +0200

intelmq (1.0.0~dev4~beta7) experimental; urgency=low

  * Added scripts to retrieve data for some expert bots:
    tor nodes, maxmind geoip, asn lookup.
  * Added cron fragment to run the update script to /etc/cron.d

 -- Sascha Wilde <wilde@intevation.de>  Wed, 04 May 2016 11:56:51 +0200

intelmq (1.0.0~dev4~beta6) experimental; urgency=critical

  * Fix: Marks config files as such...

 -- Sascha Wilde <wilde@intevation.de>  Mon, 02 May 2016 13:09:34 +0200

intelmq (1.0.0~dev4~beta5) experimental; urgency=low

  * Added python3-geoip2 to recommendations.

 -- Sascha Wilde <wilde@intevation.de>  Mon, 02 May 2016 11:36:00 +0200

intelmq (1.0.0~dev4~beta4) experimental; urgency=low

  * Merged current master.
  * Added python3-sleekxmpp to recommendations.

 -- Sascha Wilde <wilde@intevation.de>  Wed, 20 Apr 2016 17:27:49 +0200

intelmq (1.0.0~dev4~beta3) experimental; urgency=low

  * Dropped support for Python 2, removing superfluous dependencies

 -- Sebastian Wagner <wagner@cert.at>  Tue, 05 Apr 2016 15:13:53 +0200

intelmq (1.0.0~dev4~beta2) experimental; urgency=low

  * Added package recommends for python3-imbox, python3-pyasn,
    python3-stomp.py.  WARNING: these packages are currently not public
    available (we propably will make them available later), but they are
    needed by some bots.

 -- Sascha Wilde <wilde@intevation.de>  Fri, 01 Apr 2016 11:02:14 +0200

intelmq (1.0.0~dev4~beta1) experimental; urgency=low

  * Add more dependencies, to make more bots work.
  * As automatic tests are looking good, lets call it a beta...

 -- Sascha Wilde <wilde@intevation.de>  Thu, 31 Mar 2016 11:24:11 +0200

intelmq (1.0.0~dev4~alpha3) experimental; urgency=low

  * Added dependencies.

 -- Sascha Wilde <wilde@intevation.de>  Tue, 29 Mar 2016 10:52:00 +0200

intelmq (1.0.0~dev4~alpha2) UNRELEASED; urgency=low

  * Create user and put everything in place.

 -- Sascha Wilde <wilde@intevation.de>  Thu, 24 Mar 2016 19:03:22 +0100

intelmq (1.0.0~dev4~alpha1) UNRELEASED; urgency=low

  * source package automatically created by stdeb 0.8.5,
    with a bunch of manual tweeking.

 -- Sascha Wilde <wilde@intevation.de>  Wed, 23 Mar 2016 18:44:26 +0000<|MERGE_RESOLUTION|>--- conflicted
+++ resolved
@@ -1,14 +1,10 @@
-<<<<<<< HEAD
 intelmq (1.2.0~alpha1) UNRELEASED; urgency=medium
 
   * Update to version 1.2.0 alpha 1
 
  -- Sebastian Wagner <wagner@cert.at>  Sat, 07 Jul 2018 11:43:23 +0200
 
-intelmq (1.1.1~alpha1-1) UNRELEASED; urgency=medium
-=======
 intelmq (1.1.1~alpha1-1) unstable; urgency=medium
->>>>>>> ff022ca4
 
   * Update to version 1.1.1 alpha 1
 
