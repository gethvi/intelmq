compress
delaycompress
copytruncate
create 640 intelmq intelmq

/opt/intelmq/var/log/*.log {
    daily
    maxsize 10M
    rotate 60
    notifempty
    sharedscripts
    postrotate
<<<<<<< HEAD
        /usr/local/bin/intelmqctl reload --quiet
=======
        sudo -u intelmq /usr/local/bin/intelmqctl reload
>>>>>>> 98531be9
    endscript
}

/opt/intelmq/var/lib/bots/file-output/*.txt {
        daily
        maxsize 10M
        rotate 60
        notifempty
    sharedscripts
    postrotate
<<<<<<< HEAD
        /usr/local/bin/intelmqctl reload --quiet
=======
        sudo -u intelmq /usr/local/bin/intelmqctl reload
>>>>>>> 98531be9
    endscript
}<|MERGE_RESOLUTION|>--- conflicted
+++ resolved
@@ -10,11 +10,7 @@
     notifempty
     sharedscripts
     postrotate
-<<<<<<< HEAD
-        /usr/local/bin/intelmqctl reload --quiet
-=======
-        sudo -u intelmq /usr/local/bin/intelmqctl reload
->>>>>>> 98531be9
+        sudo -u intelmq /usr/local/bin/intelmqctl reload --quiet
     endscript
 }
 
@@ -25,10 +21,6 @@
         notifempty
     sharedscripts
     postrotate
-<<<<<<< HEAD
-        /usr/local/bin/intelmqctl reload --quiet
-=======
-        sudo -u intelmq /usr/local/bin/intelmqctl reload
->>>>>>> 98531be9
+        sudo -u intelmq /usr/local/bin/intelmqctl reload --quiet
     endscript
 }