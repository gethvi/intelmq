NEWS
====

See the changelog for a full list of changes.

<<<<<<< HEAD
2.1.0 Feature release (unreleased)
----------------------------------

### Requirements

### Tools

### Harmonization

### Configuration

### Libraries

### Postgres databases


2.0.1 Bugfix release (unreleased)
=======
2.0.1 Bugfix release (2019-08-23)
>>>>>>> 7bf7258b
---------------------------------

### Requirements

### Tools
intelmqctl has a new function `upgrade-config` to upgrade the configuration from previous installations. It is recommended to call this function after every upgrade.

### Harmonization

### Configuration

### Libraries

### Postgres databases


2.0.0 Major release (2019-05-22)
--------------------------------

See also the news for 2.0.0.beta1 below.

### Harmonization
The allowed values for the `classification.type` field have been updated to the RSIT mapping. These values have changed and are automatically mapped:
  - `botnet drone` with `infected-system`
  - `infected system` with `infected-system`
  - `ids alert` with `ids-alert`
  - `c&c` with `c2server`
  - `malware configuration` with `malware-configuration`

### Configuration
Four new values have been introduced to configure the statistics database. Add them to your `defaults.conf` file:
* `statistics_database`: `3`,
* `statistics_host`: `"127.0.0.1"`,
* `statistics_password`: `null`,
* `statistics_port`: `6379`,

#### TCP Output
Version 1.1.2 broke the compatibility of the TCP Output with third-party counterparts like filebeat, but is more stable for a TCP Collector counterpart. A new parameter `counterpart_is_intelmq` has been introduced, it's default is `false` for backwards compatibility. If you use a TCP collector, set this to `true`, otherwise to `false`.

### Postgres databases
The following statements optionally update existing data.
Please check if you did use these feed names and eventually adapt them for your setup!
```SQL
UPDATE events
   SET "classification.type" = 'infected-system'
   WHERE "classification.type" = 'botnet drone';
UPDATE events
   SET "classification.type" = 'infected-system'
   WHERE "classification.type" = 'infected system';
UPDATE events
   SET "classification.type" = 'ids-alert'
   WHERE "classification.type" = 'ids alert';
UPDATE events
   SET "classification.type" = 'c2server'
   WHERE "classification.type" = 'c&c';
UPDATE events
   SET "classification.type" = 'malware-configuration'
   WHERE "classification.type" = 'malware configuration';
```

2.0.0.beta1 release (2019-04-10)
-------------------------------

There are some features considered as beta and marked as such in the documentation, do not use them in production yet.

### Configuration
The bot `intelmq.bots.experts.ripencc_abuse_contact.expert` has been renamed to `intelmq.bots.experts.ripe.expert`, the compatibility shim will be removed in version 3.0. Adapt your `runtime.conf` accordingly.


1.1.2 Bugfix release (2019-03-25)
---------------------------------

### Configuration
#### Feodotracker
 * The URL of the "Feodo Tracker IPs" feed has changed. The new one is `https://feodotracker.abuse.ch/downloads/ipblocklist.csv`. If you are using this feed, adapt your configuration accordingly. The parser has been updated to support the new format.
 * The feed "Feodo Tracker Domains" has been discontinued.

1.1.1 Bugfix release (2019-01-15)
---------------------------------

### Configuration
In 1.1.0 the default value for the parameter `error_dump_message` was set to `false`. The recommended value, used in previous and future release is `true` to not loose any data in case of errors. Users are advised to check the values configured in their `defaults.conf` file.

### Postgres databases
The following statements optionally update existing data.
Please check if you did use these feed names and eventually adapt them for your setup!
```SQL
UPDATE events
   SET "classification.taxonomy" = 'abusive content', "classification.type" = 'spam', "classification.identifier" = 'spam', "malware.name" = NULL, "source.fqdn" = "source.reverse_dns", "source.reverse_dns" = NULL, "source.url" = "destination.url", "destination.url" = NULL
   WHERE "malware.name" = 'spam' AND "feed.name" = 'Drone';
```

In the section for 1.1.0 there was this command:
```
UPDATE events
   SET "classification.identifier" = 'open-portmapper',
       "protocol.application" = 'portmap'
   WHERE "classification.identifier" = 'openportmapper' AND "feed.name" = 'Open-Portmapper' AND "protocol.application" = 'portmapper';
```
`protocol.application` was incorrect. To fix it you can use:
```
UPDATE events
   SET "protocol.application" = 'portmapper'
   WHERE "classification.identifier" = 'open-portmapper' AND "feed.name" = 'Open-Portmapper' AND "protocol.application" = 'portmap';
```

### MongoDB databases
In previous version the MongoDB Output Bot saved the fields `time.observation` and `time.source` as strings in ISO format. But MongoDB does support saving datetime objects directly which are converted to its native date format, enabling certain optimizations and features. The MongoDB Output Bot now saves these values as datetime objects.

1.1.0 Feature release (2018-09-05)
----------------------------------
### Requirements
- Python 3.4 or newer is required.

### Tools
- `intelmqctl start` prints bot's error messages in stderr if it failed to start.
- `intelmqctl check` checks if all keys in the packaged defaults.conf are present in the current configuration.

### Contrib / Modify Expert
The malware name rules of the modify expert have been migrated to the [Malware Name Mapping repository](https://github.com/certtools/malware_name_mapping).
See `contrib/malware_name_mapping/` for download and conversion scripts as well as documentation.

### Shadowserver Parser
The classification type for malware has been changed from "botnet drone" to the more generic "infected system".
The classification identifiers have been harmonized too:

| old identifier | new identifier |
|-|-|
| openmdns | open-mdns |
| openchargen | open-chargen |
| opentftp | open-tftp |
| openredis | open-redis |
| openportmapper | open-portmapper |
| openipmi | open-ipmi |
| openqotd | open-qotd |
| openssdp | open-ssdp |
| opensnmp | open-snmp |
| openmssql | open-mssql |
| openmongodb | open-mongodb |
| opennetbios | open-netbios-nameservice |
| openelasticsearch | open-elasticsearch |
| opendns | dns-open-resolver |
| openntp | ntp-monitor |
| SSL-FREAK | ssl-freak |
| SSL-Poodle | ssl-poodle |
| openmemcached | open-memcached |
| openxdmcp | open-xdmcp |
| opennatpmp | open-natpmp |
| opennetis | open-netis |
| openntpversion | ntp-version |
| sandboxurl | sandbox-url |
| spamurl | spam-url |
| openike | open-ike |
| openrdp | open-rdp |
| opensmb | open-smb |
| openldap | open-ldap |
| blacklisted | blacklisted-ip |
| opentelnet | open-telnet |
| opencwmp | open-cwmp |
| accessiblevnc | open-vnc |

In the section Postgres databases you can find SQL statements for these changes.

Some feed names have changed, see the comment below in the section Configuration.

### Harmonization
You may want to update your harmonization configuration
- Newly added fields:
  - `destination.urlpath` and `source.urlpath`.
  - `destination.domain_suffix` and `source.domain_suffix`.
  - `tlp` with a new type TLP.
- Changed fields:
  - ASN fields now have a new type `ASN`.
- Classification:
  - New value for `classification.type`: `vulnerable client` with taxonomy `vulnerable`.
  - New value for `classification.type`: `infected system` with taxonomy `malicious code` as replacement for `botnet drone`.
- Renamed `JSON` to `JSONDict` and added a new type `JSON`. `JSONDict` saves data internally as JSON, but acts like a dictionary. `JSON` accepts any valid JSON.

Some bots depend on the three new harmonization fields.

### Configuration
A new harmonization type `JSONDict` has been added specifically for the `extra` field. It is highly recommended to change the type of this field. The change is backwards compatibile and the change is not yet necessary, IntelMQ 1.x.x works with the old configuration too.

The feed names in the shadowserver parser have been adapted to the current subjects. Old subjects will still work in IntelMQ 1.x.x. Change your configuration accordingly:
* `Botnet-Drone-Hadoop` to `Drone`
* `DNS-open-resolvers` to `DNS-Open-Resolvers`
* `Open-NetBIOS` to `Open-NetBIOS-Nameservice`
* `Ssl-Freak-Scan` to `SSL-FREAK-Vulnerable-Servers`
* `Ssl-Scan` to `SSL-POODLE-Vulnerable-Servers`

The Maxmind GeoIP expert did previously always overwrite existing data. A new parameter `overwrite` has been added,
which is by default set to `false` to be consistent with other bots.

The bot `bots.collectors.n6.collector_stomp` has been renamed to the new module `bots.collectors.stomp.collector`. Adapt your `runtime.conf` accordingly.

The parameter `feed` for collectors has been renamed to `name`, as it results in `feed.name`. Backwards compatibility is ensured until 2.0.

### Postgres databases
The following statements optionally update existing data.
Please check if you did use these feed names and eventually adapt them for your setup!
```SQL
ALTER TABLE events
   ADD COLUMN "destination.urlpath" text,
   ADD COLUMN "source.urlpath" text;
ALTER TABLE events
   ADD COLUMN "destination.domain_suffix" text,
   ADD COLUMN "source.domain_suffix" text;
ALTER TABLE events
   ADD COLUMN "tlp" text;
UPDATE events
   SET "classification.type" = 'infected system'
   WHERE "classification.type" = 'botnet drone';
UPDATE events
   SET "classification.identifier" = 'open-mdns'
   WHERE "classification.identifier" = 'openmdns' AND "feed.name" = 'Open-mDNS';
UPDATE events
   SET "classification.identifier" = 'open-chargen'
   WHERE "classification.identifier" = 'openchargen' AND "feed.name" = 'Open-Chargen';
UPDATE events
   SET "classification.identifier" = 'open-tftp'
   WHERE "classification.identifier" = 'opentftp' AND "feed.name" = 'Open-TFTP';
UPDATE events
   SET "classification.identifier" = 'open-redis'
   WHERE "classification.identifier" = 'openredis' AND "feed.name" = 'Open-Redis';
UPDATE events
   SET "classification.identifier" = 'open-ipmi'
   WHERE "classification.identifier" = 'openipmi' AND "feed.name" = 'Open-IPMI';
UPDATE events
   SET "classification.identifier" = 'open-qotd'
   WHERE "classification.identifier" = 'openqotd' AND "feed.name" = 'Open-QOTD';
UPDATE events
   SET "classification.identifier" = 'open-snmp'
   WHERE "classification.identifier" = 'opensnmp' AND "feed.name" = 'Open-SNMP';
UPDATE events
   SET "classification.identifier" = 'open-mssql'
   WHERE "classification.identifier" = 'openmssql' AND "feed.name" = 'Open-MSSQL';
UPDATE events
   SET "classification.identifier" = 'open-mongodb'
   WHERE "classification.identifier" = 'openmongodb' AND "feed.name" = 'Open-MongoDB';
UPDATE events
   SET "classification.identifier" = 'open-netbios-nameservice', "feed.name" = 'Open-NetBIOS-Nameservice'
   WHERE "classification.identifier" = 'opennetbios' AND "feed.name" = 'Open-NetBIOS';
UPDATE events
   SET "classification.identifier" = 'open-elasticsearch'
   WHERE "classification.identifier" = 'openelasticsearch' AND "feed.name" = 'Open-Elasticsearch';
UPDATE events
   SET "classification.identifier" = 'dns-open-resolver', "feed.name" = 'DNS-Open-Resolvers'
   WHERE "classification.identifier" = 'opendns' AND "feed.name" = 'DNS-open-resolvers';
UPDATE events
   SET "classification.identifier" = 'ntp-monitor'
   WHERE "classification.identifier" = 'openntp' AND "feed.name" = 'NTP-Monitor';
UPDATE events
   SET "classification.identifier" = 'ssl-poodle', "feed.name" = 'SSL-POODLE-Vulnerable-Servers'
   WHERE "classification.identifier" = 'SSL-Poodle' AND "feed.name" = 'Ssl-Scan';
UPDATE events
   SET "classification.identifier" = 'ssl-freak', "feed.name" = 'SSL-FREAK-Vulnerable-Servers'
   WHERE "classification.identifier" = 'SSL-FREAK' AND "feed.name" = 'Ssl-Freak-Scan';
UPDATE events
   SET "classification.identifier" = 'open-memcached'
   WHERE "classification.identifier" = 'openmemcached' AND "feed.name" = 'Open-Memcached';
UPDATE events
   SET "classification.identifier" = 'open-xdmcp'
   WHERE "classification.identifier" = 'openxdmcp' AND "feed.name" = 'Open-XDMCP';
UPDATE events
   SET "classification.identifier" = 'open-natpmp', "protocol.application" = 'natpmp'
   WHERE "classification.identifier" = 'opennatpmp' AND "feed.name" = 'Open-NATPMP' AND "protocol.application" = 'nat-pmp';
UPDATE events
   SET "classification.identifier" = 'open-netis'
   WHERE "classification.identifier" = 'opennetis' AND "feed.name" = 'Open-Netis';
UPDATE events
   SET "classification.identifier" = 'ntp-version'
   WHERE "classification.identifier" = 'openntpversion' AND "feed.name" = 'NTP-Version';
UPDATE events
   SET "classification.identifier" = 'sandbox-url'
   WHERE "classification.identifier" = 'sandboxurl' AND "feed.name" = 'Sandbox-URL';
UPDATE events
   SET "classification.identifier" = 'spam-url'
   WHERE "classification.identifier" = 'spamurl' AND "feed.name" = 'Spam-URL';
UPDATE events
   SET "classification.identifier" = 'open-ike'
   WHERE "classification.identifier" = 'openike' AND "feed.name" = 'Vulnerable-ISAKMP';
UPDATE events
   SET "classification.identifier" = 'open-rdp'
   WHERE "classification.identifier" = 'openrdp' AND "feed.name" = 'Accessible-RDP';
UPDATE events
   SET "classification.identifier" = 'open-smb'
   WHERE "classification.identifier" = 'opensmb' AND "feed.name" = 'Accessible-SMB';
UPDATE events
   SET "classification.identifier" = 'open-ldap'
   WHERE "classification.identifier" = 'openldap' AND "feed.name" = 'Open-LDAP';
UPDATE events
   SET "classification.identifier" = 'blacklisted-ip'
   WHERE "classification.identifier" = 'blacklisted' AND "feed.name" = 'Blacklisted-IP';
UPDATE events
   SET "classification.identifier" = 'open-telnet'
   WHERE "classification.identifier" = 'opentelnet' AND "feed.name" = 'Accessible-Telnet';
UPDATE events
   SET "classification.identifier" = 'open-cwmp'
   WHERE "classification.identifier" = 'opencwmp' AND "feed.name" = 'Accessbile-CWMP';
UPDATE events
   SET "classification.identifier" = 'open-vnc'
   WHERE "classification.identifier" = 'accessiblevnc' AND "feed.name" = 'Accessible-VNC';
```

1.0.6 Bugfix release (2018-08-31)
---------------------------------

### Libraries
- Some optional dependencies do not support Python 3.3 anymore. If your are still using this unsuported version consider upgrading. IntelMQ 1.0.x itself is compatible with Python 3.3.

### Postgres databases
Use the following statement carefully to upgrade your database.
Adapt your feedname in the query to the one used in your setup.
```SQL
UPDATE events
   SET "classification.taxonomy" = 'abusive content', "classification.type" = 'spam', "classification.identifier" = 'spamlink', "malware.name" = NULL, "event_description.text" = 'The URL appeared in a spam email sent by extra.spam_ip.', "source.url" = "destination.ip", "destination.ip" = NULL
   WHERE "malware.name" = 'l_spamlink' AND "feed.name" = 'Spamhaus CERT';
UPDATE events
   SET "classification.taxonomy" = 'other', "classification.type" = 'other', "classification.identifier" = 'proxyget', "malware.name" = NULL, "event_description.text" = 'The malicous client used a honeypot as proxy.'
   WHERE "malware.name" = 'proxyget' AND "feed.name" = 'Spamhaus CERT';
```


1.0.5 Bugfix release (2018-06-21)
---------------------------------
### Postgres databases
Use the following statement carefully to upgrade your database.
Adapt your feedname in the query to the one used in your setup.
```SQL
UPDATE events
    SET "extra" = json_build_object('source.local_port', "extra"->'destination.local_port')
    WHERE "feed.name" = 'Spamhaus CERT' AND "classification.type" = 'brute-force' AND "classification.identifier" = 'telnet';
```

1.0.4 Bugfix release (2018-04-20)
---------------------------------

### Postgres databases
Use the following statement carefully to upgrade your database.
Adapt your feedname in the query to the one used in your setup.
```SQL
UPDATE events
   SET "classification.taxonomy" = 'intrusion attempts', "classification.type" = 'brute-force', "classification.identifier" = 'rdp', "protocol.application" = 'rdp', "malware.name" = NULL
   WHERE "malware.name" = 'iotrdp' AND "feed.name" = 'Spamhaus CERT';
UPDATE events
   SET "classification.taxonomy" = 'vulnerable', "classification.type" = 'vulnerable service', "classification.identifier" = 'openrelay', "protocol.application" = 'smtp', "malware.name" = NULL
   WHERE "malware.name" = 'openrelay' AND "feed.name" = 'Spamhaus CERT';
UPDATE events
   SET "protocol.application" = 'portmapper'
   WHERE "classification.identifier" = 'openportmapper' AND "feed.name" = 'Open-Portmapper';
UPDATE events
   SET "protocol.application" = 'netbios-nameservice'
   WHERE "classification.identifier" = 'opennetbios' AND "feed.name" = 'Open-NetBIOS-Nameservice';
UPDATE events
   SET "protocol.application" = 'ipsec'
   WHERE "classification.identifier" = 'openike' AND "feed.name" = 'Vulnerable-ISAKMP';
UPDATE events
   SET "classification.taxonomy" = 'intrusion attempts', "classification.type" = 'brute-force', "classification.identifier" = 'ssh', "malware.name" = NULL, "protocol.application" = 'ssh'
   WHERE "malware.name" = 'sshauth' AND "feed.name" = 'Spamhaus CERT';
UPDATE events
   SET "classification.taxonomy" = 'intrusion attempts', "classification.type" = 'brute-force', "classification.identifier" = 'telnet', "malware.name" = NULL, "protocol.application" = 'telnet'
   WHERE ("malware.name" = 'telnetauth' OR "malware.name" = 'iotcmd' OR "malware.name" = 'iotuser') AND "feed.name" = 'Spamhaus CERT';
UPDATE events
   SET "classification.taxonomy" = 'information gathering', "classification.type" = 'scanner', "classification.identifier" = 'wordpress-vulnerabilities', "malware.name" = NULL, "event_description.text" = 'scanning for wordpress vulnerabilities', "protocol.application" = 'http'
   WHERE "malware.name" = 'wpscanner' AND "feed.name" = 'Spamhaus CERT';
UPDATE events
   SET "classification.taxonomy" = 'information gathering', "classification.type" = 'scanner', "classification.identifier" = 'wordpress-login', "malware.name" = NULL, "event_description.text" = 'scanning for wordpress login pages', "protocol.application" = 'http'
   WHERE "malware.name" = 'w_wplogin' AND "feed.name" = 'Spamhaus CERT';
UPDATE events
   SET "classification.taxonomy" = 'intrusion attempts', "classification.type" = 'scanner', "classification.identifier" = 'scanner-generic', "malware.name" = NULL, "event_description.text" = 'infected IoT device scanning for other vulnerable IoT devices'
   WHERE "malware.name" = 'iotscan' AND "feed.name" = 'Spamhaus CERT';
```

1.0.3 Bugfix release (2018-02-05)
---------------------------------

### Configuration
- `bots.parsers.cleanmx` removed CSV format support and now only supports XML format. Therefore, CleanMX collectors must define the `http_url` parameter with the feed url which points to XML format. See Feeds.md file on documentation section to get the correct URLs. Also, downloading the data from CleanMX feed can take a while, therefore, CleanMX collectors must overwrite the `http_timeout_sec` parameter with the value `120`.
- The classification mappings for the n6 parser have been corrected:

| n6 classification | Previous classification |  |  | Current classification |  |  | Notes |
|-|-|-|-|-|-|-|-|
|                   | taxonomy   | type   | identifier | taxonomy       | type    | identifier |
| dns-query         | other      | other  | ignore me  | other          | other   | dns-query  |
| proxy             | vulnerable | proxy  | open proxy | other          | proxy   | openproxy  |
| sandbox-url       | ignore     | ignore | ignore me  | malicious code | malware | sandboxurl | As this previous taxonomy did not exist, these events have been rejected |
| other             | vulnerable | unknow | unknown    | other          | other   | other      |

### Postgres databases
Use the following statement carefully to upgrade your database.
Adapt your feedname in the query to the one used in your setup.
```SQL
UPDATE events
   SET "classification.identifier" = 'dns-query'
   WHERE "feed.name" = 'n6' AND "classification.taxonomy" = 'other' AND "classification.type" = 'other' AND "classification.identifier" = 'ignore me';
UPDATE events
   SET "classification.taxonomy" = 'malicious code' AND "classification.type" = 'malware' AND "classification.identifier" = 'sandboxurl'
   WHERE "feed.name" = 'n6' AND "classification.taxonomy" = 'vulnerable' AND "classification.type" = 'ignore' AND "classification.identifier" = 'ignore me';
UPDATE events
   SET "classification.taxonomy" = 'other' AND "classification.type" = 'other' AND "classification.identifier" = 'other'
   WHERE "feed.name" = 'n6' AND "classification.taxonomy" = 'vulnerable' AND "classification.type" = 'unknow' AND "classification.identifier" = 'unknow';
```

1.0.2 Bugfix release
--------------------
No changes needed.

1.0.1 Bugfix release
--------------------
No changes needed.

1.0.0 Stable release
--------------------
### Configuration
- `bots.experts.ripencc_abuse_contact` now has the two additional parameters `query_ripe_stat_asn` and `query_ripe_stat_ip` instead of `query_ripe_stat`. The old parameter will be supported until version 1.1. An additional parameter `mode` has been introduced. See the bot's documentation for more details: docs/Bots.md#ripencc-abuse-contact
- `bots.experts.certat_contact` has been renamed to `bots.experts.national_cert_contact_certat` (#995)
- `bots.collectors.ftp` has been dropped (unused, unmaintained, #842)
- system.conf and startup.conf have been dropped entirely, use defaults.conf and runtime.conf instead
* Many bots have new/changed parameters
* Many bots have been renamed/moved or deleted. Please read the Bots section in the changelog and upgrade your configuration accordingly.

1.0.0.dev8
----------
### Configuration
- `http_timeout` has been renamed to `http_timeout_sec` and `http_timeout_max_tries` has been added.

### Configuration
Two new fields have been added to `defaults.conf` which are expected by the bots:
- `"log_processed_messages_count": 500` and
- `'log_processed_messages_seconds": 900`
Configure them in your setup and optionally adapt the values to your needs.

### Postgres databases
Use the following statement carefully to upgrade your database.
```SQL
ALTER TABLE events
   ADD COLUMN "output" json
```

1.0.0.dev7
----------

### Configuration
* The deduplicator expert requires a new parameter `filter_type`, the old previous default was `blacklist`. The key `ignore_keys` has been renamed to `filter_keys`.
* The tor_nodes expert has a new parameter `overwrite`, which is by default `false`.
* The configuration format of the modify expert has been change to a list-based syntax.
  Old format:

      {
      "Blocklist.de": {
          "__default": [{
                  "feed.name": "^BlockList\\.de$",
                  "classification.identifier": ""
              }, {
              }]
          },
          ...
      }

  new format:

      [
          {
              "rulename": "Blocklist.de __default",
              "if": {
                  "classification.identifier": "",
                  "feed.name": "^BlockList\\.de$"
              },
              "then": {}
          },
          ...
      ]

### Libraries
The built-in Alienvault OTX API library has been removed, install the library from github instead. See the [README.md](intelmq/bots/collectors/alienvault_otx/README.md) for details.

### Postgres databases
Use the following statement carefully to upgrade your database.
Take care that no data will be lost, the statement may not be complete!

Also note that size constraints have changed!
```SQL
ALTER TABLE events
   ADD COLUMN "feed.documentation" text;

UPDATE events
   SET "source.local_hostname"="destination.local_hostname",
       "destination.local_hostname"=DEFAULT
   WHERE "feed.name"='Open-LDAP' AND "source.local_hostname" IS NULL;
UPDATE  events
   SET "feed.url" = substring("feed.url" from 1 for 37)
   WHERE SUBSTRING("feed.url" from 1 for 38) = 'https://prod.cyberfeed.net/stream?key='
UPDATE events
   SET "feed.url" = regexp_replace("feed.url", 'receipt=([^&])*', '')
   WHERE substring("feed.url" from 1 for 43) = 'https://lists.malwarepatrol.net/cgi/getfile'
UPDATE events
   SET "feed.url" = substring("feed.url" from 1 for 36)
   WHERE SUBSTRING("feed.url" from 1 for 37) = 'https://data.phishtank.com/data/'
UPDATE events
   SET "classification.taxonomy" = lower("classification.taxonomy")
   WHERE "classification.taxonomy" IS NOT NULL;
```

1.0.0.dev6
----------

### Postgres databases
```sql
ALTER TABLE events
   ADD COLUMN "feed.provider" text
```

1.0.0.dev5
----------

Syntax of runtime.conf has changed

### Postgres databases
```sql
ALTER TABLE events
   ADD COLUMN "misp.attribute_uuid" varchar(36),
   ADD COLUMN "malware.hash.sha256" text,
   ALTER COLUMN "misp.event_uuid" SET DATA TYPE varchar(36);

ALTER TABLE events   RENAME COLUMN "misp_uuid" TO "misp.event_uuid";

UPDATE events
   SET "protocol.application" = lower("protocol.application")
   WHERE "protocol.application" IS NOT NULL;
UPDATE events
   SET "source.abuse_contact" = lower("source.abuse_contact")
   WHERE "source.abuse_contact" IS NOT NULL;
UPDATE events
   SET "destination.abuse_contact" = lower("destination.abuse_contact")
   WHERE "destination.abuse_contact" IS NOT NULL;
UPDATE events
   SET "event_hash" = lower("event_hash")
   WHERE "event_hash" IS NOT NULL;
UPDATE events
   SET "malware.hash.md5" = lower("malware.hash.md5");
UPDATE events
   SET "malware.hash.sha1" = lower("malware.hash.sha1");
UPDATE events
   SET "malware.hash.sha256" = lower("malware.hash.sha256");
UPDATE events
   SET "malware.hash.md5" = lower(substring("malware.hash" from 4))
   WHERE substring("malware.hash" from 1 for 3) = '$1$';
UPDATE events
   SET "malware.hash.sha1" = lower(substring("malware.hash" from 7))
   WHERE substring("malware.hash" from 1 for 6) = '$sha1$';
UPDATE events
   SET "malware.hash.sha256" = lower(substring("malware.hash" from 4))
   WHERE substring("malware.hash" from 1 for 3) = '$5$';
UPDATE events
   SET "malware.hash.md5" = lower("malware.hash.md5")
   WHERE "malware.hash.md5" IS NOT NULL;
UPDATE events
   SET "malware.hash.sha1" = lower("malware.hash.sha1")
   WHERE "malware.hash.sha1" IS NOT NULL;
```

1.0.0.dev1
----------

### Postgres databases

```sql
ALTER TABLE events
   ADD COLUMN "classification.identifier" text,
   ADD COLUMN "feed.accuracy" text,
   ADD COLUMN "feed.code" text,
   ADD COLUMN "malware.hash.md5" text,
   ADD COLUMN "malware.hash.sha1" text,
   ADD COLUMN "protocol.transport" text,
   ALTER COLUMN "extra" SET DATA TYPE json,
   RENAME COLUMN "additional_information" TO "extra",
   RENAME COLUMN "description.target" TO "event_description.target",
   RENAME COLUMN "description.text" TO "event_description.text",
   RENAME COLUMN "destination.bgp_prefix" TO "destination.network" text,
   RENAME COLUMN "destination.cc" TO "destination.geolocation.cc" text,
   RENAME COLUMN "destination.email_address" TO "destination.account" text,
   RENAME COLUMN "destination.reverse_domain_name" TO "destination.reverse_dns" text,
   RENAME COLUMN "misp_id" TO "misp_uuid",
   RENAME COLUMN "source.bgp_prefix" TO "source.network" text,
   RENAME COLUMN "source.cc" TO "source.geolocation.cc" text,
   RENAME COLUMN "source.email_address" TO "source.account" text,
   RENAME COLUMN "source.reverse_domain_name" TO "source.reverse_dns" text,
   RENAME COLUMN "webshot_url" TO "screenshot_url" text;

UPDATE events
   SET "extra"=json_build_object('os.name', "os.name", 'os.version', "os.version", 'user_agent', "user_agent")
   WHERE "os.name" IS NOT NULL AND "os.version" IS NOT NULL AND "user_agent" IS NOT NULL AND "extra" IS NULL;

ALTER TABLE events
   DROP COLUMN "os.name",
   DROP COLUMN "os.version",
   DROP COLUMN "user_agent",
   DROP COLUMN "malware.hash";
```<|MERGE_RESOLUTION|>--- conflicted
+++ resolved
@@ -3,7 +3,6 @@
 
 See the changelog for a full list of changes.
 
-<<<<<<< HEAD
 2.1.0 Feature release (unreleased)
 ----------------------------------
 
@@ -20,10 +19,7 @@
 ### Postgres databases
 
 
-2.0.1 Bugfix release (unreleased)
-=======
 2.0.1 Bugfix release (2019-08-23)
->>>>>>> 7bf7258b
 ---------------------------------
 
 ### Requirements
