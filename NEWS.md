--- conflicted
+++ resolved
@@ -5,14 +5,13 @@
 
 1.1.0
 -----
-<<<<<<< HEAD
 ### Tools
 - `intelmqctl start` prints bot's error messages in stderr if it failed to start.
 - `intelmqctl check` checks if all keys in the packaged defaults.conf are present in the current configuration.
 
 ### Configuration
 A new harmonization type `JSONDict` has been added specifically for the `extra` field. It is highly recommended to change the type of this field.
-=======
+
 ### Configuration
 The feed names in the shadowserver parser have been adapted to the current subjects. Change your configuration accordingly:
 * `Botnet-Drone-Hadoop` to `Drone`
@@ -126,7 +125,6 @@
    SET "classification.identifier" = 'accessible-vnc'
    WHERE "classification.identifier" = 'accessiblevnc' AND "feed.name" = 'Accessible-VNC';
 ```
->>>>>>> 3060ee5d
 
 1.0.0 Stable release
 --------------------
