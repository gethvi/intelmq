NEWS
====

See the changelog for a full list of changes.

<<<<<<< HEAD
1.1.0
-----
### Tools
- `intelmqctl start` prints bot's error messages in stderr if it failed to start.
- `intelmqctl check` checks if all keys in the packaged defaults.conf are present in the current configuration.

### Harmonization
- added `destination.urlpath` and `source.urlpath` to harmonization.

### Configuration
A new harmonization type `JSONDict` has been added specifically for the `extra` field. It is highly recommended to change the type of this field.
The feed names in the shadowserver parser have been adapted to the current subjects. Change your configuration accordingly:
* `Botnet-Drone-Hadoop` to `Drone`
* `DNS-open-resolvers` to `DNS-Open-Resolvers`
* `Open-NetBIOS` to `Open-NetBIOS-Nameservice`
* `Ssl-Freak-Scan` to `SSL-FREAK-Vulnerable-Servers`
* `Ssl-Scan` to `SSL-POODLE-Vulnerable-Servers`

The Maxmind GeoIP expert did previously always overwrite existing data. A new parameter `overwrite` has been added,
which is by default set to `false` to be consistent with other bots.

The bot `bots.collectors.n6.collector_stomp` has been renamed to the new module `bots.collectors.stomp.collector`. Adapt your `runtime.conf` accordingly.

### Postgres databases
The following statements optionally update existing data.
Please check if you did use these feed names and eventually adapt them for your setup!
```SQL
ALTER TABLE events
   ADD COLUMN "destination.urlpath" text,
   ADD COLUMN "source.urlpath" text;
UPDATE events
   SET "classification.identifier" = 'openmdns'
   WHERE "classification.identifier" = 'open-mdns' AND "feed.name" = 'Open-mDNS';
UPDATE events
   SET "classification.identifier" = 'openchargen'
   WHERE "classification.identifier" = 'open-chargen' AND "feed.name" = 'Open-Chargen';
UPDATE events
   SET "classification.identifier" = 'opentftp'
   WHERE "classification.identifier" = 'open-tftp' AND "feed.name" = 'Open-TFTP';
UPDATE events
   SET "classification.identifier" = 'botnet'
   WHERE "classification.identifier" = 'infected system' AND "feed.name" = 'Sinkhole-HTTP-Drone';
UPDATE events
   SET "classification.identifier" = 'botnet'
   WHERE "classification.identifier" = 'infected system' AND "feed.name" = 'Microsoft-Sinkhole';
UPDATE events
   SET "classification.identifier" = 'openredis'
   WHERE "classification.identifier" = 'open-redis' AND "feed.name" = 'Open-Redis';
UPDATE events
   SET "classification.identifier" = 'open-portmapper',
       "protocol.application" = 'portmap'
   WHERE "classification.identifier" = 'openportmapper' AND "feed.name" = 'Open-Portmapper' AND "protocol.application" = 'portmapper';
UPDATE events
   SET "classification.identifier" = 'open-ipmi'
   WHERE "classification.identifier" = 'openipmi' AND "feed.name" = 'Open-IPMI';
UPDATE events
   SET "classification.identifier" = 'open-qotd'
   WHERE "classification.identifier" = 'openqotd' AND "feed.name" = 'Open-QOTD';
UPDATE events
   SET "classification.identifier" = 'open-snmp'
   WHERE "classification.identifier" = 'opensnmp' AND "feed.name" = 'Open-SNMP';
UPDATE events
   SET "classification.identifier" = 'open-mssql'
   WHERE "classification.identifier" = 'openmssql' AND "feed.name" = 'Open-MSSQL';
UPDATE events
   SET "classification.identifier" = 'open-mongodb'
   WHERE "classification.identifier" = 'openmongodb' AND "feed.name" = 'Open-MongoDB';
UPDATE events
   SET "classification.identifier" = 'open-netbios', "feed.name" = 'Open-NetBIOS-Nameservice'
   WHERE "classification.identifier" = 'opennetbios' AND "feed.name" = 'Open-NetBIOS';
UPDATE events
   SET "classification.identifier" = 'openelasticsearch'
   WHERE "classification.identifier" = 'open-elasticsearch' AND "feed.name" = 'Open-Elasticsearch';
UPDATE events
   SET "classification.identifier" = 'dns-open-resolver', "feed.name" = 'DNS-Open-Resolvers'
   WHERE "classification.identifier" = 'opendns' AND "feed.name" = 'DNS-open-resolvers';
UPDATE events
   SET "classification.identifier" = 'ntp-monitor'
   WHERE "classification.identifier" = 'openntp' AND "feed.name" = 'NTP-Monitor';
UPDATE events
   SET "classification.identifier" = 'SSL-POODLE', "feed.name" = 'SSL-POODLE-Vulnerable-Servers'
   WHERE "classification.identifier" = 'SSL-Poodle' AND "feed.name" = 'SSL-Scan';
UPDATE events
   SET "feed.name" = 'SSL-FREAK-Vulnerable-Servers'
   WHERE "feed.name" = 'SSL-Freak-Scan';
UPDATE events
   SET "classification.identifier" = 'open-memcached'
   WHERE "classification.identifier" = 'openmemcached' AND "feed.name" = 'Open-Memcached';
UPDATE events
   SET "classification.identifier" = 'infected system', "feed.name" = 'Drone'
   WHERE "classification.identifier" = 'botnet' AND "feed.name" = 'Botnet-Drone-Hadoop';
UPDATE events
   SET "classification.identifier" = 'open-xdmcp'
   WHERE "classification.identifier" = 'openxdmcp' AND "feed.name" = 'Open-XDMCP';
UPDATE events
   SET "classification.identifier" = 'open-natpmp', "protocol.application" = 'natpmp'
   WHERE "classification.identifier" = 'opennatpmp' AND "feed.name" = 'Open-NATPMP' AND "protocol.application" = 'nat-pmp';
UPDATE events
   SET "classification.identifier" = 'open-netis'
   WHERE "classification.identifier" = 'opennetis' AND "feed.name" = 'Open-Netis';
UPDATE events
   SET "classification.identifier" = 'ntp-version'
   WHERE "classification.identifier" = 'openntpversion' AND "feed.name" = 'NTP-Version';
UPDATE events
   SET "classification.identifier" = 'sandbox-url'
   WHERE "classification.identifier" = 'sandboxurl' AND "feed.name" = 'Sandbox-URL';
UPDATE events
   SET "classification.identifier" = 'spam-url'
   WHERE "classification.identifier" = 'spamurl' AND "feed.name" = 'Spam-URL';
UPDATE events
   SET "classification.identifier" = 'open-ike'
   WHERE "classification.identifier" = 'openike' AND "feed.name" = 'Vulnerable-ISAKMP';
UPDATE events
   SET "classification.identifier" = 'open-rdp'
   WHERE "classification.identifier" = 'openrdp' AND "feed.name" = 'Accessible-RDP';
UPDATE events
   SET "classification.identifier" = 'open-ldap'
   WHERE "classification.identifier" = 'openldap' AND "feed.name" = 'Open-LDAP';
UPDATE events
   SET "classification.identifier" = 'blacklisted-ip'
   WHERE "classification.identifier" = 'blacklisted' AND "feed.name" = 'Blacklisted-IP';
UPDATE events
   SET "classification.identifier" = 'open-telnet'
   WHERE "classification.identifier" = 'opentelnet' AND "feed.name" = 'Accessible-Telnet';
UPDATE events
   SET "classification.identifier" = 'open-cwmp'
   WHERE "classification.identifier" = 'opencwmp' AND "feed.name" = 'Accessbile-CWMP';
UPDATE events
   SET "classification.identifier" = 'accessible-vnc'
   WHERE "classification.identifier" = 'accessiblevnc' AND "feed.name" = 'Accessible-VNC';
```

1.0.3 Bugfix release (unreleased)
=======
1.0.4 Bugfix release (unreleased)
---------------------------------

1.0.3 Bugfix release (2018-02-05)
>>>>>>> 779796e1
---------------------------------

### Configuration
- `bots.parsers.cleanmx` removed CSV format support and now only supports XML format. Therefore, CleanMX collectors must define the `http_url` parameter with the feed url which points to XML format. See Feeds.md file on documentation section to get the correct URLs. Also, downloading the data from CleanMX feed can take a while, therefore, CleanMX collectors must overwrite the `http_timeout_sec` parameter with the value `120`.
- The classification mappings for the n6 parser have been corrected:

| n6 classification | Previous classification |  |  | Current classification |  |  | Notes |
|-|-|-|-|-|-|-|-|
|                   | taxonomy   | type   | identifier | taxonomy       | type    | identifier |
| dns-query         | Other      | other  | ignore me  | Other          | other   | dns-query  |
| proxy             | Vulnerable | proxy  | open proxy | Other          | proxy   | openproxy  |
| sandbox-url       | ignore     | ignore | ignore me  | malicious code | malware | sandboxurl | As this previous taxonomy did not exist, these events have been rejected |
| other             | Vulnerable | unknow | unknown    | Other          | other   | other      |

### Postgres databases
Use the following statement carefully to upgrade your database.
Adapt your feedname in the query to the one used in your setup.
```SQL
UPDATE events
   SET "classification.identifier" = "dns-query"
   WHERE "feed.name" = 'n6' AND "classification.taxonomy" = "Other" AND "classification.type" = "other" AND "classification.identifier" = "ignore me";
UPDATE events
   SET "classification.taxonomy" = "malicious code" AND "classification.type" = "malware" AND "classification.identifier" = "sandboxurl"
   WHERE "feed.name" = 'n6' AND "classification.taxonomy" = "Vulnerable" AND "classification.type" = "ignore" AND "classification.identifier" = "ignore me";
UPDATE events
   SET "classification.taxonomy" = "Other" AND "classification.type" = "other" AND "classification.identifier" = "other"
   WHERE "feed.name" = 'n6' AND "classification.taxonomy" = "Vulnerable" AND "classification.type" = "unknow" AND "classification.identifier" = "unknow";
```

1.0.2 Bugfix release
--------------------
No changes needed.

1.0.1 Bugfix release
--------------------
No changes needed.

1.0.0 Stable release
--------------------
### Configuration
- `bots.experts.ripencc_abuse_contact` now has the two additional parameters `query_ripe_stat_asn` and `query_ripe_stat_ip` instead of `query_ripe_stat`. The old parameter will be supported until version 1.1. An additional parameter `mode` has been introduced. See the bot's documentation for more details: docs/Bots.md#ripencc-abuse-contact
- `bots.experts.certat_contact` has been renamed to `bots.experts.national_cert_contact_certat` (#995)
- `bots.collectors.ftp` has been dropped (unused, unmaintained, #842)
- system.conf and startup.conf have been dropped entirely, use defaults.conf and runtime.conf instead
* Many bots have new/changed parameters
* Many bots have been renamed/moved or deleted. Please read the Bots section in the changelog and upgrade your configuration accordingly.

1.0.0.dev8
----------
### Configuration
- `http_timeout` has been renamed to `http_timeout_sec` and `http_timeout_max_tries` has been added.

### Configuration
Two new fields have been added to `defaults.conf` which are expected by the bots:
- `"log_processed_messages_count": 500` and
- `'log_processed_messages_seconds": 900`
Configure them in your setup and optionally adapt the values to your needs.

### Postgres databases
Use the following statement carefully to upgrade your database.
```SQL
ALTER TABLE events
   ADD COLUMN "output" json
```

1.0.0.dev7
----------

### Configuration
* The deduplicator expert requires a new parameter `filter_type`, the old previous default was `blacklist`. The key `ignore_keys` has been renamed to `filter_keys`.
* The tor_nodes expert has a new parameter `overwrite`, which is by default `false`.
* The configuration format of the modify expert has been change to a list-based syntax.
  Old format:

      {
      "Blocklist.de": {
          "__default": [{
                  "feed.name": "^BlockList\\.de$",
                  "classification.identifier": ""
              }, {
              }]
          },
          ...
      }

  new format:

      [
          {
              "rulename": "Blocklist.de __default",
              "if": {
                  "classification.identifier": "",
                  "feed.name": "^BlockList\\.de$"
              },
              "then": {}
          },
          ...
      ]

### Libraries
The built-in Alienvault OTX API library has been removed, install the library from github instead. See the [README.md](intelmq/bots/collectors/alienvault_otx/README.md) for details.

### Postgres databases
Use the following statement carefully to upgrade your database.
Take care that no data will be lost, the statement may not be complete!

Also note that size constraints have changed!
```SQL
ALTER TABLE events
   ADD COLUMN "feed.documentation" text;

UPDATE events
   SET "source.local_hostname"="destination.local_hostname",
       "destination.local_hostname"=DEFAULT
   WHERE "feed.name"='Open-LDAP' AND "source.local_hostname" IS NULL;
UPDATE  events
   SET "feed.url" = substring("feed.url" from 1 for 37)
   WHERE SUBSTRING("feed.url" from 1 for 38) = 'https://prod.cyberfeed.net/stream?key='
UPDATE events
   SET "feed.url" = regexp_replace("feed.url", 'receipt=([^&])*', '')
   WHERE substring("feed.url" from 1 for 43) = 'https://lists.malwarepatrol.net/cgi/getfile'
UPDATE events
   SET "feed.url" = substring("feed.url" from 1 for 36)
   WHERE SUBSTRING("feed.url" from 1 for 37) = 'https://data.phishtank.com/data/'
UPDATE events
   SET "classification.taxonomy" = lower("classification.taxonomy")
   WHERE "classification.taxonomy" IS NOT NULL;
```

1.0.0.dev6
----------

### Postgres databases
```sql
ALTER TABLE events
   ADD COLUMN "feed.provider" text
```

1.0.0.dev5
----------

Syntax of runtime.conf has changed

### Postgres databases
```sql
ALTER TABLE events
   ADD COLUMN "misp.attribute_uuid" varchar(36),
   ADD COLUMN "malware.hash.sha256" text,
   ALTER COLUMN "misp.event_uuid" SET DATA TYPE varchar(36);

ALTER TABLE events   RENAME COLUMN "misp_uuid" TO "misp.event_uuid";

UPDATE events
   SET "protocol.application" = lower("protocol.application")
   WHERE "protocol.application" IS NOT NULL;
UPDATE events
   SET "source.abuse_contact" = lower("source.abuse_contact")
   WHERE "source.abuse_contact" IS NOT NULL;
UPDATE events
   SET "destination.abuse_contact" = lower("destination.abuse_contact")
   WHERE "destination.abuse_contact" IS NOT NULL;
UPDATE events
   SET "event_hash" = lower("event_hash")
   WHERE "event_hash" IS NOT NULL;
UPDATE events
   SET "malware.hash.md5" = lower("malware.hash.md5");
UPDATE events
   SET "malware.hash.sha1" = lower("malware.hash.sha1");
UPDATE events
   SET "malware.hash.sha256" = lower("malware.hash.sha256");
UPDATE events
   SET "malware.hash.md5" = lower(substring("malware.hash" from 4))
   WHERE substring("malware.hash" from 1 for 3) = '$1$';
UPDATE events
   SET "malware.hash.sha1" = lower(substring("malware.hash" from 7))
   WHERE substring("malware.hash" from 1 for 6) = '$sha1$';
UPDATE events
   SET "malware.hash.sha256" = lower(substring("malware.hash" from 4))
   WHERE substring("malware.hash" from 1 for 3) = '$5$';
UPDATE events
   SET "malware.hash.md5" = lower("malware.hash.md5")
   WHERE "malware.hash.md5" IS NOT NULL;
UPDATE events
   SET "malware.hash.sha1" = lower("malware.hash.sha1")
   WHERE "malware.hash.sha1" IS NOT NULL;
```

1.0.0.dev1
----------

### Postgres databases

```sql
ALTER TABLE events
   ADD COLUMN "classification.identifier" text,
   ADD COLUMN "feed.accuracy" text,
   ADD COLUMN "feed.code" text,
   ADD COLUMN "malware.hash.md5" text,
   ADD COLUMN "malware.hash.sha1" text,
   ADD COLUMN "protocol.transport" text,
   ALTER COLUMN "extra" SET DATA TYPE json,
   RENAME COLUMN "additional_information" TO "extra",
   RENAME COLUMN "description.target" TO "event_description.target",
   RENAME COLUMN "description.text" TO "event_description.text",
   RENAME COLUMN "destination.bgp_prefix" TO "destination.network" text,
   RENAME COLUMN "destination.cc" TO "destination.geolocation.cc" text,
   RENAME COLUMN "destination.email_address" TO "destination.account" text,
   RENAME COLUMN "destination.reverse_domain_name" TO "destination.reverse_dns" text,
   RENAME COLUMN "misp_id" TO "misp_uuid",
   RENAME COLUMN "source.bgp_prefix" TO "source.network" text,
   RENAME COLUMN "source.cc" TO "source.geolocation.cc" text,
   RENAME COLUMN "source.email_address" TO "source.account" text,
   RENAME COLUMN "source.reverse_domain_name" TO "source.reverse_dns" text,
   RENAME COLUMN "webshot_url" TO "screenshot_url" text;

UPDATE events
   SET "extra"=json_build_object('os.name', "os.name", 'os.version', "os.version", 'user_agent', "user_agent")
   WHERE "os.name" IS NOT NULL AND "os.version" IS NOT NULL AND "user_agent" IS NOT NULL AND "extra" IS NULL;

ALTER TABLE events
   DROP COLUMN "os.name",
   DROP COLUMN "os.version",
   DROP COLUMN "user_agent",
   DROP COLUMN "malware.hash";
```<|MERGE_RESOLUTION|>--- conflicted
+++ resolved
@@ -3,7 +3,6 @@
 
 See the changelog for a full list of changes.
 
-<<<<<<< HEAD
 1.1.0
 -----
 ### Tools
@@ -136,13 +135,10 @@
    WHERE "classification.identifier" = 'accessiblevnc' AND "feed.name" = 'Accessible-VNC';
 ```
 
-1.0.3 Bugfix release (unreleased)
-=======
 1.0.4 Bugfix release (unreleased)
 ---------------------------------
 
 1.0.3 Bugfix release (2018-02-05)
->>>>>>> 779796e1
 ---------------------------------
 
 ### Configuration
