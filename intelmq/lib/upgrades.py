# -*- coding: utf-8 -*-
"""
© 2020 Sebastian Wagner <wagner@cert.at>

SPDX-License-Identifier: AGPL-3.0
"""
from collections import OrderedDict
from pkg_resources import resource_filename

from intelmq.lib.utils import load_configuration, write_configuration

__all__ = ['v100_dev7_modify_syntax',
           'v110_shadowserver_feednames',
           'v110_deprecations',
           'v200_defaults_statistics',
           'v200_defaults_broker',
           'v112_feodo_tracker_ips',
           'v112_feodo_tracker_domains',
           'v200_defaults_ssl_ca_certificate',
           'v111_defaults_process_manager',
           'v202_fixes',
           'v210_deprecations',
           'v213_deprecations',
           'v213_feed_changes',
           'v220_configuration',
           'v220_azure_collector',
           'v220_feed_changes',
           'v221_feed_changes',
           'v222_feed_changes',
           ]


def v200_defaults_statistics(defaults, runtime, harmonization, dry_run):
    """
    Inserting `statistics_*` parameters into defaults configuration file
    """
    values = {"statistics_database": 3,
              "statistics_host": "127.0.0.1",
              "statistics_password": defaults.get('source_pipeline_password', None),
              "statistics_port": 6379
              }
    changed = None
    for key, value in values.items():
        if key not in defaults:
            defaults[key] = value
            changed = True
    return changed, defaults, runtime, harmonization


def v200_defaults_broker(defaults, runtime, harmonization, dry_run):
    """
    Inserting `*_pipeline_broker` and deleting broker into/from defaults configuration
    """
    changed = None
    values = {"destination_pipeline_broker": defaults.get("broker", "redis"),
              "source_pipeline_broker": defaults.get("broker", "redis"),
              }
    for key, value in values.items():
        if key not in defaults:
            defaults[key] = value
            changed = True
    if "broker" in defaults:
        del defaults["broker"]
        changed = True

    return changed, defaults, runtime, harmonization


def v112_feodo_tracker_ips(defaults, runtime, harmonization, dry_run):
    """
    Fix URL of feodotracker IPs feed in runtime configuration
    """
    changed = None
    for bot_id, bot in runtime.items():
        if bot["parameters"].get("http_url") == "https://feodotracker.abuse.ch/blocklist/?download=ipblocklist":
            bot["parameters"]["http_url"] = "https://feodotracker.abuse.ch/downloads/ipblocklist.csv"
            changed = True

    return changed, defaults, runtime, harmonization


def v112_feodo_tracker_domains(defaults, runtime, harmonization, dry_run):
    """
    Search for discontinued feodotracker domains feed
    """
    found = False
    for bot_id, bot in runtime.items():
        if bot["parameters"].get("http_url") == "https://feodotracker.abuse.ch/blocklist/?download=domainblocklist":
            found = bot_id

    if not found:
        return None, defaults, runtime, harmonization
    else:
        return ('The discontinued feed "Feodo Tracker Domains" has been found '
                'as bot %r. Remove it yourself please.' % found,
                defaults, runtime, harmonization)


def v110_shadowserver_feednames(defaults, runtime, harmonization, dry_run):
    """
    Replace deprecated Shadowserver feednames
    """
    mapping = {
        "Botnet-Drone-Hadoop": "Drone",
        "DNS-open-resolvers": "DNS-Open-Resolvers",
        "Open-NetBIOS": "Open-NetBIOS-Nameservice",
        "Ssl-Freak-Scan": "SSL-FREAK-Vulnerable-Servers",
        "Ssl-Scan": "SSL-POODLE-Vulnerable-Servers",
    }
    changed = None
    for bot_id, bot in runtime.items():
        if bot["module"] == "intelmq.bots.parsers.shadowserver.parser":
            if bot["parameters"]["feedname"] in mapping:
                changed = True
                bot["parameters"]["feedname"] = mapping[bot["parameters"]["feedname"]]

    return changed, defaults, runtime, harmonization


def v110_deprecations(defaults, runtime, harmonization, dry_run):
    """
    Checking for deprecated runtime configurations (stomp collector, cymru parser, ripe expert, collector feed parameter)
    """
    mapping = {
        "intelmq.bots.collectors.n6.collector_stomp": "intelmq.bots.collectors.stomp.collector",
        "intelmq.bots.parsers.cymru_full_bogons.parser": "intelmq.bots.parsers.cymru.parser_full_bogons",
    }
    changed = None
    for bot_id, bot in runtime.items():
        if bot["module"] in mapping:
            bot["module"] = mapping[bot["module"]]
            changed = True
        if bot["module"] == "intelmq.bots.experts.ripencc_abuse_contact.expert":
            bot["module"] = "intelmq.bots.experts.ripe.expert"
            changed = True
        if bot["module"] == "intelmq.bots.experts.ripe.expert":
            if bot["parameters"].get("query_ripe_stat"):
                if "query_ripe_stat_asn" not in bot["parameters"]:
                    bot["parameters"]["query_ripe_stat_asn"] = bot["parameters"]["query_ripe_stat"]
                if "query_ripe_stat_ip" not in bot["parameters"]:
                    bot["parameters"]["query_ripe_stat_ip"] = bot["parameters"]["query_ripe_stat"]
                del bot["parameters"]["query_ripe_stat"]
                changed = True
        if bot["group"] == 'Collector' and bot["parameters"].get("feed") and not bot["parameters"].get("name"):
            try:
                bot["parameters"]["name"] = bot["parameters"]["feed"]
                del bot["parameters"]["feed"]
            except KeyError:
                pass
            else:
                changed = True

    return changed, defaults, runtime, harmonization


def modify_expert_convert_config(old):
    """
    Also used in the modify expert
    """
    config = []
    for groupname, group in old.items():
        for rule_name, rule in group.items():
            config.append({"rulename": groupname + ' ' + rule_name,
                           "if": rule[0],
                           "then": rule[1]})
    return config


def v100_dev7_modify_syntax(defaults, runtime, harmonization, dry_run):
    """
    Migrate modify bot configuration format
    """
    changed = None
    for bot_id, bot in runtime.items():
        if bot["module"] == "intelmq.bots.experts.modify.expert":
            if "configuration_path" in bot["parameters"]:
                config = load_configuration(bot["parameters"]["configuration_path"])
                if type(config) is dict:
                    new_config = modify_expert_convert_config(config)
                    if len(config) != len(new_config):
                        return 'Error converting modify expert syntax. Different size of configurations. Please report this.'
                    changed = True
                    if dry_run:
                        print('Would now convert file %r syntax.',
                              bot["parameters"]["configuration_path"])
                        continue
                    try:
                        write_configuration(bot["parameters"]["configuration_path"],
                                            new_config)
                    except PermissionError:
                        return ('Can\'t update %s\'s configuration: Permission denied.' % bot_id,
                                defaults, runtime, harmonization)

    return changed, defaults, runtime, harmonization


def v200_defaults_ssl_ca_certificate(defaults, runtime, harmonization, dry_run):
    """
    Add ssl_ca_certificate to defaults
    """
    if "ssl_ca_certificate" not in defaults:
        defaults["ssl_ca_certificate"] = None
        return True, defaults, runtime, harmonization
    else:
        return None, defaults, runtime, harmonization


def v111_defaults_process_manager(defaults, runtime, harmonization, dry_run):
    """
    Fix typo in proccess_manager parameter
    """
    changed = None
    if "proccess_manager" in defaults:
        if "process_manager" in defaults:
            del defaults["proccess_manager"]
        elif "process_manager" not in defaults:
            defaults["process_manager"] = defaults["proccess_manager"]
            del defaults["proccess_manager"]
        changed = True
    else:
        if "process_manager" not in defaults:
            defaults["process_manager"] = "intelmq"
            changed = True

    return changed, defaults, runtime, harmonization


def v202_fixes(defaults, runtime, harmonization, dry_run):
    """
    Migrate Collector parameter `feed` to `name`. RIPE expert set `query_ripe_stat_ip` with `query_ripe_stat_asn` as default.
    Set cymru whois expert `overwrite` to true.
    """
    changed = None
    for bot_id, bot in runtime.items():
        if bot["group"] == 'Collector' and bot["parameters"].get("feed"):
            try:
                bot["parameters"]["name"] = bot["parameters"]["feed"]
                del bot["parameters"]["feed"]
            except KeyError:
                pass
            else:
                changed = True
        if bot["module"] == "intelmq.bots.experts.ripe.expert":
            if "query_ripe_stat_asn" in bot["parameters"]:
                if "query_ripe_stat_ip" not in bot["parameters"]:
                    bot["parameters"]["query_ripe_stat_ip"] = bot["parameters"]["query_ripe_stat_asn"]
                    changed = True
        if bot["module"] in ("intelmq.bots.experts.cymru_whois.expert",
                             "intelmq.bots.experts.reverse_dns.expert",
                             "intelmq.bots.experts.modify.expert"):
            if "overwrite" not in bot["parameters"]:
                bot["parameters"]["overwrite"] = True
                changed = True

    return changed, defaults, runtime, harmonization


def v210_deprecations(defaults, runtime, harmonization, dry_run):
    """
    Migrating configuration
    """
    changed = None
    for bot_id, bot in runtime.items():
        if bot["module"] == "intelmq.bots.collectors.rt.collector_rt":
            # from 29c4b2c42b126ef51ac7287edc1a9fee28ab27fd to ce96e6d995d420e117a49a22d3bfdea762d899ec
            if "extract_files" in bot["parameters"]:
                bot["parameters"]["extract_attachment"] = bot["parameters"]["extract_files"]
                del bot["parameters"]["extract_files"]
                changed = True
            if "unzip_attachment" not in bot["parameters"]:
                continue
            if "extract_files" not in bot["parameters"]:
                bot["parameters"]["extract_attachment"] = bot["parameters"]["unzip_attachment"]
            del bot["parameters"]["unzip_attachment"]
            changed = True
        if bot["module"] in ("intelmq.bots.experts.generic_db_lookup.expert",
                             "intelmq.bots.outputs.postgresql.output"):
            if "engine" not in bot["parameters"]:
                bot["parameters"]["engine"] = "postgresql"
                changed = True
            if bot["module"] == "intelmq.bots.outputs.postgresql.output":
                bot["module"] = "intelmq.bots.outputs.sql.output"
                changed = True
    return changed, defaults, runtime, harmonization


def v213_deprecations(defaults, runtime, harmonization, dry_run):
    """
    migrate attach_unzip to extract_files for mail attachment collector

    """
    changed = None
    for bot_id, bot in runtime.items():
        if bot["module"] == "intelmq.bots.collectors.mail.collector_mail_attach":
            if "attach_unzip" not in bot["parameters"]:
                continue
            if "extract_files" in bot["parameters"] and "attach_unzip" in bot["parameters"]:
                del bot["parameters"]["attach_unzip"]
                changed = True
            elif "extract_files" not in bot["parameters"] and "attach_unzip" in bot["parameters"]:
                bot["parameters"]["extract_files"] = bot["parameters"]["attach_unzip"]
                del bot["parameters"]["attach_unzip"]
                changed = True
    return changed, defaults, runtime, harmonization


def v220_configuration(defaults, runtime, harmonization, dry_run):
    """
    Migrating configuration
    """
    changed = None
    for bot_id, bot in runtime.items():
        if bot["module"] == "intelmq.bots.collectors.misp.collector":
            if "misp_verify" not in bot["parameters"]:
                continue
            if bot["parameters"]["misp_verify"] != defaults["http_verify_cert"]:
                bot["parameters"]["http_verify_cert"] = bot["parameters"]["misp_verify"]
            del bot["parameters"]["misp_verify"]
            changed = True
        elif bot["module"] == "intelmq.bots.outputs.elasticsearch.output":
            if "elastic_doctype" in bot["parameters"]:
                del bot["parameters"]["elastic_doctype"]
    return changed, defaults, runtime, harmonization


def v220_azure_collector(defaults, runtime, harmonization, dry_run):
    """
    Checking for the Microsoft Azure collector
    """
    changed = None
    for bot_id, bot in runtime.items():
        if bot["module"] == "intelmq.bots.collectors.microsoft.collector_azure":
            if "connection_string" not in bot["parameters"]:
                changed = ("The Microsoft Azure collector changed backwards-"
                           "incompatible in IntelMQ 2.2.0. Look at the bot's "
                           "documentation and NEWS file to adapt the "
                           "configuration.")
    return changed, defaults, runtime, harmonization


def harmonization(defaults, runtime, harmonization, dry_run):
    """
    Checks if all harmonization fields and types are correct
    """
    changed = None
    original = load_configuration(resource_filename('intelmq',
                                                    'etc/harmonization.conf'))
    for msg_type, msg in original.items():
        if msg_type not in harmonization:
            harmonization[msg_type] = msg
            changed = True
            continue
        for fieldname, field in msg.items():
            if fieldname not in harmonization[msg_type]:
                harmonization[msg_type][fieldname] = field
                changed = True
                continue
            if harmonization[msg_type][fieldname]['type'] != original[msg_type][fieldname]['type']:
                harmonization[msg_type][fieldname]['type'] = original[msg_type][fieldname]['type']
                changed = True
            installed_regex = harmonization[msg_type][fieldname].get('regex')
            original_regex = original[msg_type][fieldname].get('regex')
            if original_regex and original_regex != installed_regex:
                harmonization[msg_type][fieldname]['regex'] = original[msg_type][fieldname]['regex']
                changed = True
            installed_regex = harmonization[msg_type][fieldname].get('iregex')
            original_regex = original[msg_type][fieldname].get('iregex')
            if original_regex and original_regex != installed_regex:
                harmonization[msg_type][fieldname]['iregex'] = original[msg_type][fieldname]['iregex']
                changed = True
    return changed, defaults, runtime, harmonization


def v213_feed_changes(defaults, runtime, harmonization, dry_run):
    """
    Migrates feed configuration for changed feed parameters.
    """
    found_zeus = []
    found_bitcash = []
    found_ddos_attack = []
    found_ransomware = []
    found_bambenek = []
    found_nothink = []
    found_nothink_parser = []
    changed = None
    messages = []
    for bot_id, bot in runtime.items():
        if bot["module"] == "intelmq.bots.collectors.http.collector_http":
            if "http_url" not in bot["parameters"]:
                continue
            if bot["parameters"]["http_url"] == 'https://www.tc.edu.tw/net/netflow/lkout/recent/30':
                bot["parameters"]["http_url"] = "https://www.tc.edu.tw/net/netflow/lkout/recent/"
                changed = True
            if bot["parameters"]["http_url"].startswith("https://zeustracker.abuse.ch/"):
                found_zeus.append(bot_id)
            elif bot["parameters"]["http_url"].startswith("https://bitcash.cz/misc/log/blacklist"):
                found_bitcash.append(bot_id)
            elif bot["parameters"]["http_url"].startswith("https://ransomwaretracker.abuse.ch/feeds/csv/"):
                found_ransomware.append(bot_id)
            elif bot["parameters"]["http_url"] == "https://osint.bambenekconsulting.com/feeds/dga-feed.txt":
                bot["parameters"]["http_url"] = "https://faf.bambenekconsulting.com/feeds/dga-feed.txt"
                changed = True
            elif bot["parameters"]["http_url"] in ("http://osing.bambenekconsulting.com/feeds/dga/c2-ipmasterlist.txt",
                                                   "https://osing.bambenekconsulting.com/feeds/dga/c2-ipmasterlist.txt",
                                                   "http://osint.bambenekconsulting.com/feeds/c2-dommasterlist.txt",
                                                   "https://osint.bambenekconsulting.com/feeds/c2-dommasterlist.txt"):
                found_bambenek.append(bot_id)
            elif (bot["parameters"]["http_url"].startswith("http://www.nothink.org/") or
                  bot["parameters"]["http_url"].startswith("https://www.nothink.org/")):
                found_nothink.append(bot_id)
        elif bot["module"] == "intelmq.bots.collectors.http.collector_http_stream":
            if bot["parameters"].get("http_url", "").startswith("https://feed.caad.fkie.fraunhofer.de/ddosattackfeed"):
                found_ddos_attack.append(bot_id)
        elif bot['module'] == "intelmq.bots.parsers.nothink.parser":
            found_nothink_parser.append(bot_id)
    if found_zeus:
        messages.append('A discontinued feed "Zeus Tracker" has been found '
                        'as bot %s.' % ', '.join(sorted(found_zeus)))
    if found_bitcash:
        messages.append('The discontinued feed "Bitcash.cz" has been found '
                        'as bot %s.' % ', '.join(sorted(found_bitcash)))
    if found_ddos_attack:
        messages.append('The discontinued feed "Fraunhofer DDos Attack" has been found '
                        'as bot %s.' % ', '.join(sorted(found_ddos_attack)))
    if found_ransomware:
        messages.append('The discontinued feed "Abuse.ch Ransomware Tracker" has been found '
                        'as bot %s.' % ', '.join(sorted(found_ransomware)))
    if found_bambenek:
        messages.append('Many Bambenek feeds now require a license, see https://osint.bambenekconsulting.com/feeds/'
                        ' potentially affected bots are %s.' % ', '.join(sorted(found_bambenek)))
    if found_nothink:
        messages.append('All Nothink Honeypot feeds are discontinued, '
                        'potentially affected bots are %s.' % ', '.join(sorted(found_nothink)))
    if found_nothink_parser:
        messages.append('The Nothink Parser has been removed, '
                        'affected bots are %s.' % ', '.join(sorted(found_nothink_parser)))
    messages = ' '.join(messages)
    return messages + ' Remove affected bots yourself.' if messages else changed, defaults, runtime, harmonization


def v220_feed_changes(defaults, runtime, harmonization, dry_run):
    """
    Migrates feed configuration for changed feed parameters.
    """
    found_urlvir_feed = []
    found_urlvir_parser = []
    changed = None
    messages = []
    for bot_id, bot in runtime.items():
        if bot["module"] == "intelmq.bots.collectors.http.collector_http":
            if "http_url" not in bot["parameters"]:
                continue
            if bot["parameters"]["http_url"].startswith("http://www.urlvir.com/export-"):
                found_urlvir_feed.append(bot_id)
        elif bot['module'] == "intelmq.bots.parsers.urlvir.parser":
            found_urlvir_parser.append(bot_id)
    if found_urlvir_feed:
        messages.append('A discontinued feed "URLVir" has been found '
                        'as bot %s.' % ', '.join(sorted(found_urlvir_feed)))
    if found_urlvir_parser:
        messages.append('The removed parser "URLVir" has been found '
                        'as bot %s.' % ', '.join(sorted(found_urlvir_parser)))
    messages = ' '.join(messages)
    return messages + ' Remove affected bots yourself.' if messages else changed, defaults, runtime, harmonization


def v221_feed_changes(defaults, runtime, harmonization, dry_run):
    """
    Migrates feeds' configuration for changed/fixed parameters. Deprecation of HP Hosts file feed & parser.
    """
    found_hphosts_collector = []
    found_hphosts_parser = []
    messages = []
    ULRHAUS_OLD = ['time.source', 'source.url', 'status', 'extra.urlhaus.threat_type', 'source.fqdn', 'source.ip', 'source.asn', 'source.geolocation.cc']
    URLHAUS_NEW = ['time.source', 'source.url', 'status', 'classification.type|__IGNORE__', 'source.fqdn|__IGNORE__', 'source.ip', 'source.asn', 'source.geolocation.cc']
    changed = None
    for bot_id, bot in runtime.items():
        if bot["module"] == "intelmq.bots.collectors.http.collector_http":
            if bot["parameters"].get("http_url", None) == "http://hosts-file.net/download/hosts.txt":
                found_hphosts_collector.append(bot_id)
        elif bot['module'] == "intelmq.bots.parsers.hphosts.parser":
            found_hphosts_parser.append(bot_id)
        if bot["module"] == "intelmq.bots.parsers.generic.parser_csv":
            if "columns" not in bot["parameters"]:
                continue
            columns = bot["parameters"]["columns"]
            # convert columns to an array
            if type(columns) is str:
                columns = [column.strip() for column in columns.split(",")]
            if columns == ULRHAUS_OLD:
                changed = True
                bot["parameters"]["columns"] = URLHAUS_NEW

    if found_hphosts_collector:
        messages.append('A discontinued feed "HP Hosts File" has been found '
                        'as bot %s.' % ', '.join(sorted(found_hphosts_collector)))
    if found_hphosts_parser:
        messages.append('The removed parser "HP Hosts" has been found '
                        'as bot %s.' % ', '.join(sorted(found_hphosts_parser)))
    messages = ' '.join(messages)
    return messages + ' Remove affected bots yourself.' if messages else changed, defaults, runtime, harmonization


def v222_feed_changes(defaults, runtime, harmonization, dry_run):
    """
    Migrate Shadowserver feed name
    """
    changed = None
    for bot_id, bot in runtime.items():
        if bot["module"] == "intelmq.bots.parsers.shadowserver.parser":
            if bot["parameters"].get("feedname", None) == "Blacklisted-IP":
                bot["parameters"]["feedname"] = "Blocklist"
                changed = True
    return changed, defaults, runtime, harmonization


UPGRADES = OrderedDict([
    ((1, 0, 0, 'dev7'), (v100_dev7_modify_syntax, )),
    ((1, 1, 0), (v110_shadowserver_feednames, v110_deprecations)),
    ((1, 1, 1), (v111_defaults_process_manager, )),
    ((1, 1, 2), (v112_feodo_tracker_ips, v112_feodo_tracker_domains, )),
    ((2, 0, 0), (v200_defaults_statistics, v200_defaults_broker,
                 v200_defaults_ssl_ca_certificate)),
    ((2, 0, 1), ()),
    ((2, 0, 2), (v202_fixes, )),
    ((2, 1, 0), (v210_deprecations, )),
    ((2, 1, 1), ()),
    ((2, 1, 2), ()),
    ((2, 1, 3), (v213_deprecations, v213_feed_changes)),
    ((2, 2, 0), (v220_configuration, v220_azure_collector, v220_feed_changes)),
<<<<<<< HEAD
    ((2, 2, 1), ()),
    ((2, 3, 0), ()),
    ((3, 0, 0), ()),
=======
    ((2, 2, 1), (v221_feed_changes, )),
    ((2, 2, 2), (v222_feed_changes, )),
    ((2, 2, 3), ()),
>>>>>>> 7aa3c07f
])

ALWAYS = (harmonization, )<|MERGE_RESOLUTION|>--- conflicted
+++ resolved
@@ -528,15 +528,11 @@
     ((2, 1, 2), ()),
     ((2, 1, 3), (v213_deprecations, v213_feed_changes)),
     ((2, 2, 0), (v220_configuration, v220_azure_collector, v220_feed_changes)),
-<<<<<<< HEAD
-    ((2, 2, 1), ()),
-    ((2, 3, 0), ()),
-    ((3, 0, 0), ()),
-=======
     ((2, 2, 1), (v221_feed_changes, )),
     ((2, 2, 2), (v222_feed_changes, )),
     ((2, 2, 3), ()),
->>>>>>> 7aa3c07f
+    ((2, 3, 0), ()),
+    ((3, 0, 0), ()),
 ])
 
 ALWAYS = (harmonization, )