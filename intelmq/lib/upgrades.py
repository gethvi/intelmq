--- conflicted
+++ resolved
@@ -371,12 +371,8 @@
     ((2, 1, 0), (v210_deprecations, )),
     ((2, 1, 1), ()),
     ((2, 1, 2), ()),
-<<<<<<< HEAD
-    ((2, 1, 3), (v213_deprecations, )),
+    ((2, 1, 3), (v213_deprecations, v213_feed_changes)),
     ((2, 2, 0), (v220_configuration_1, )),
-=======
-    ((2, 1, 3), (v213_deprecations, v213_feed_changes)),
->>>>>>> b732b860
 ])
 
 ALWAYS = (harmonization, )