<<<<<<< HEAD
__version_info__ = (2, 3, 0, 'rc1')
=======
__version_info__ = (3, 0, 0, 'alpha', 1)
>>>>>>> e6aa21b2
__version__ = '.'.join(map(str, __version_info__))<|MERGE_RESOLUTION|>--- conflicted
+++ resolved
@@ -1,6 +1,2 @@
-<<<<<<< HEAD
-__version_info__ = (2, 3, 0, 'rc1')
-=======
 __version_info__ = (3, 0, 0, 'alpha', 1)
->>>>>>> e6aa21b2
 __version__ = '.'.join(map(str, __version_info__))