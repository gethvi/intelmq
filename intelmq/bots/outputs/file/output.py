--- conflicted
+++ resolved
@@ -18,13 +18,4 @@
         self.file.write(event_data)
         self.file.write("\n")
         self.file.flush()
-<<<<<<< HEAD
-        self.acknowledge_message()
-=======
-        self.acknowledge_message()
-
-
-if __name__ == "__main__":
-    bot = FileOutputBot(sys.argv[1])
-    bot.start()
->>>>>>> b5c87caf
+        self.acknowledge_message()