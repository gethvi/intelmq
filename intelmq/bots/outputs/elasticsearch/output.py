# -*- coding: utf-8 -*-
"""
The ES-connection can't be closed explicitly.
"""

from collections.abc import Mapping
from datetime import datetime
from json import loads

from intelmq.lib.bot import Bot

try:
    from elasticsearch import Elasticsearch
except ImportError:
    Elasticsearch = None

<<<<<<< HEAD
=======
from intelmq.lib.bot import Bot
>>>>>>> a71b2f1a

ROTATE_OPTIONS = {
    'never': None,
    'daily': '%Y-%m-%d',
    'weekly': '%Y-%W',
    'monthly': '%Y-%m',
    'yearly': '%Y'
}


def replace_keys(obj, key_char='.', replacement='_'):
    if isinstance(obj, Mapping):
        replacement_obj = {}
        for key, val in obj.items():
            replacement_key = key.replace(key_char, replacement)
            replacement_obj[replacement_key] = replace_keys(val, key_char, replacement)
        return replacement_obj
    return obj


def get_event_date(event_dict: dict) -> datetime.date:
    event_date = None
    for t in [event_dict.get('time.source', None), event_dict.get('time.observation', None)]:
        try:
            event_date = datetime.strptime(t, '%Y-%m-%dT%H:%M:%S+00:00').date()
            break
        except (TypeError, ValueError):
            # Ignore missing or invalid time_source or time_observation
            event_date = None
            continue
    return event_date


class ElasticsearchOutputBot(Bot):

    def init(self):
        if Elasticsearch is None:
            raise ValueError('Missing elasticsearch module.')

        self.elastic_host = getattr(self.parameters,
                                    'elastic_host', '127.0.0.1')
        self.elastic_port = getattr(self.parameters,
                                    'elastic_port', '9200')
        self.elastic_index = getattr(self.parameters,
                                     'elastic_index', 'intelmq')
        self.rotate_index = getattr(self.parameters,
                                    'rotate_index', False)
        self.use_ssl = getattr(self.parameters,
                               'use_ssl', False)
        self.ssl_ca_certificate = getattr(self.parameters,
                                          'ssl_ca_certificate', None)
        self.ssl_show_warnings = getattr(self.parameters,
                                         'ssl_show_warnings', True)
        self.elastic_doctype = getattr(self.parameters,
                                       'elastic_doctype', 'events')
        self.replacement_char = getattr(self.parameters,
                                        'replacement_char', None)
        self.flatten_fields = getattr(self.parameters,
                                      'flatten_fields', ['extra'])
        if isinstance(self.flatten_fields, str):
            self.flatten_fields = self.flatten_fields.split(',')

        self.set_request_parameters()  # Not all parameters set here are used by the ES client

        self.es = Elasticsearch([{'host': self.elastic_host, 'port': self.elastic_port}],
                                http_auth=self.auth,
                                use_ssl=self.use_ssl,
                                verify_certs=self.http_verify_cert,
                                ca_certs=self.ssl_ca_certificate,
                                ssl_show_warn=self.ssl_show_warnings,
                                # client_cert=self.ssl_client_cert,
                                # client_key=None
                                )

        if self.should_rotate():
            # Use rotating index names - check that the template exists
            if not self.es.indices.exists_template(name=self.elastic_index):
                raise RuntimeError("No template with the name '{}' exists on the Elasticsearch host, "
                                   "but 'rotate_index' is set. "
                                   "Have you created the template?".format(self.elastic_index))

        else:
            # Using a single named index. Check that it exists and create it if it doesn't
            if not self.es.indices.exists(self.elastic_index):
                self.es.indices.create(index=self.elastic_index, ignore=400)

    def process(self):
        event = self.receive_message()
        event_dict = event.to_dict(hierarchical=False)

        for field in self.flatten_fields:
            if field in event_dict:
                val = event_dict[field]
                # if it's a string try to parse it as JSON
                if isinstance(val, str):
                    try:
                        val = loads(val)
                    except ValueError:
                        pass
                if isinstance(val, Mapping):
                    for key, value in val.items():
                        event_dict[field + '_' + key] = value
                    event_dict.pop(field)

        # For ES 2.x, replace dots with a specified replacement character
        if self.replacement_char and self.replacement_char != '.':
            event_dict = replace_keys(event_dict,
                                      replacement=self.replacement_char)

        self.es.index(index=self.get_index(event_dict, default_date=datetime.today().date()),
                      doc_type=self.elastic_doctype,
                      body=event_dict)
        self.acknowledge_message()

    def should_rotate(self):
        return self.rotate_index and ROTATE_OPTIONS.get(self.rotate_index)

    def get_index(self, event_dict: dict, default_date: datetime.date = None,
                  default_string: str = "unknown-date") -> str:
        """
        Returns the index name to use for the given event,
         based on the current bot's settings and the event's date fields.
         - If the bot should rotate its Elasticsearch index, returns elastic_index-<timestamp>
         based on the bot's rotation option and the time fields in the event, e.g. intelmq-2018.
         - If the bot should rotate its Elasticsearch index, but no time information is available in the event,
         this will return <elastic_index>-<default>, e.g. intelmq-unknown-date.
         - If the bot should not rotate indices, returns elastic_index, e.g. intelmq.

        :param event_dict: The event (as a dict) to examine.
        :param default_date: (Optional) The default date to use for events with no time information
          (e.g. datetime.today()). Default: None.
        :param default_string: (Optional) The value to append if no time is available in the event.
          Default: 'unknown-date'.
        :return: A string containing the name of the index which should store the event.
        """
        # This function supports rotating indices based on event timestamps.
        # If the bot should rotate indices, the index name will include a date stamp based on:
        #   - the time_source field - if one is available, else
        #   - the time_observation field - if one is available, else
        #   - the string given in the 'default' parameter, if neither date field is available

        if self.should_rotate():

            # Extract date information from the event. If none is present, use the default_date parameter.
            event_date = get_event_date(event_dict) or default_date

            # If no time available in the event and no default date is given, use the default catchall string
            event_date = event_date.strftime(ROTATE_OPTIONS.get(self.rotate_index)) if event_date else default_string
            return "{}-{}".format(self.elastic_index, event_date)
        else:
            # If the bot should NOT rotate indices, just use the index name
            return self.elastic_index


BOT = ElasticsearchOutputBot<|MERGE_RESOLUTION|>--- conflicted
+++ resolved
@@ -14,10 +14,6 @@
 except ImportError:
     Elasticsearch = None
 
-<<<<<<< HEAD
-=======
-from intelmq.lib.bot import Bot
->>>>>>> a71b2f1a
 
 ROTATE_OPTIONS = {
     'never': None,
