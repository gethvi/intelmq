# -*- coding: utf-8 -*-
"""
FTPS collector bot

Parameters:
ftps_host: string
ftps_port: number
ftps_username, ftps_password: string
ftps_directory: string
ftps_file: string


"""
from __future__ import unicode_literals
<<<<<<< HEAD
from ftplib import FTP_TLS
=======

import fnmatch
import io
>>>>>>> b5c87caf
import socket
import ssl
import sys
import zipfile
from ftplib import FTP_TLS

from intelmq.lib.bot import CollectorBot


# BEGIN content from Stack Overflow
# cc by-sa 3.0
# Original question: https://stackoverflow.com/questions/12164470/python-ftp-implicit-tls-connection-issue
# Question author (Martin Prikryl): https://stackoverflow.com/users/850848/martin-prikryl
# Answer author (Grzegorz Wierzowiecki): https://stackoverflow.com/users/544721/grzegorz-wierzowiecki
class FTPS(FTP_TLS):
    def __init__(self, host='', user='', passwd='', acct='', keyfile=None,
                 certfile=None, timeout=60):
        FTP_TLS.__init__(self, host, user, passwd, acct, keyfile, certfile,
                         timeout)

    def connect(self, host='', port=0, timeout=-999):
        if host != '':
            self.host = host
        if port > 0:
            self.port = port
        if timeout != -999:
            self.timeout = timeout

        self.sock = socket.create_connection((self.host, self.port),
                                             self.timeout)
        self.af = self.sock.family
        self.sock = ssl.wrap_socket(self.sock, self.keyfile, self.certfile,
                                    ssl_version=ssl.PROTOCOL_TLSv1)
        self.file = self.sock.makefile('rb')
        self.welcome = self.getresp()

        return self.welcome
# END content from Stack Overflow


class FTPSCollectorBot(CollectorBot):
    def process(self):
        self.logger.info("Downloading report from %s." %
                         (self.parameters.ftp_host + ':' +
                          str(self.parameters.ftp_port)))

        ftps = FTPS()
        ftps.connect(host=self.parameters.ftps_host,
                     port=self.parameters.ftps_port)
        if hasattr(self.parameters, 'ftps_username') \
                and hasattr(self.parameters, 'ftps_password'):
            ftps.login(user=self.parameters.ftps_username,
                       passwd=self.parameters.ftps_password)
        ftps.prot_p()

        cwd = '/'
        if hasattr(self.parameters, 'ftps_directory'):
            self.logger.debug('Changing working directory to: %r.'
                              '' % self.parameters.ftp_directory)
            cwd = self.parameters.ftps_directory
        ftps.cwd(cwd)

        filemask = '*'
        if hasattr(self.parameters, 'ftps_file'):
            self.logger.debug('Setting filemask to to: %r.'
                              '' % self.parameters.ftp_file)
            filemask = self.parameters.ftps_file

        mem = io.BytesIO()
        files = fnmatch.filter(ftps.nlst(), filemask)

        if files:
            self.logger.info('Retrieving file: ' + files[-1])
            ftps.retrbinary("RETR " + files[-1], mem.write)
        else:
            self.logger.error("No file found, terminating download")
            return

        self.logger.info("Report downloaded.")

        raw_reports = []
        try:
            zfp = zipfile.ZipFile(mem, "r")
        except zipfile.BadZipfile:
            raw_reports.append(mem.getvalue())
        else:
            self.logger.info('Downloaded zip file, extracting following files: %r'
                             '' % zfp.namelist())
            for filename in zfp.namelist():
                raw_reports.append(zfp.read(filename))

        for raw_report in raw_reports:
            report = self.new_report()
            report.add("raw", raw_report, sanitize=True)
            report.add("feed.url", 'ftps://' + self.parameters.ftps_host + ':' +
                       str(self.parameters.ftps_port), sanitize=True)
            self.send_message(report)<|MERGE_RESOLUTION|>--- conflicted
+++ resolved
@@ -12,16 +12,11 @@
 
 """
 from __future__ import unicode_literals
-<<<<<<< HEAD
-from ftplib import FTP_TLS
-=======
 
 import fnmatch
 import io
->>>>>>> b5c87caf
 import socket
 import ssl
-import sys
 import zipfile
 from ftplib import FTP_TLS
 
