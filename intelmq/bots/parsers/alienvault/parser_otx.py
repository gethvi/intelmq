--- conflicted
+++ resolved
@@ -19,7 +19,6 @@
 }
 
 
-<<<<<<< HEAD
 class AlienVaultOTXParserBot(ParserBot):
     parse = ParserBot.parse_json
     recover_line = ParserBot.recover_line_json
@@ -49,61 +48,6 @@
                 path = parse.urlparse(resource).path
                 if len(path) > 0:
                     event.add('source.url', resource)
-=======
-class AlienVaultOTXParserBot(Bot):
-
-    def process(self):
-        report = self.receive_message()
-
-        raw_report = utils.base64_decode(report.get("raw"))
-
-        for pulse in json.loads(raw_report):
-            additional_pulse = {"author": pulse['author_name'],
-                                "pulse": pulse['name']}
-
-            for indicator in pulse["indicators"]:
-                additional_indicator = {}
-                event = self.new_event(report)
-                # hashes
-                if indicator["type"] in HASHES.keys():
-                    event.add(HASHES[indicator["type"]], indicator["indicator"])
-                # fqdn
-                elif indicator["type"] in ['hostname', 'domain']:
-                    # not all domains in the report are just domains
-                    # some are URLs, we can manage those here instead
-                    # of raising errors
-                    #
-                    # dirty check if there is a scheme
-
-                    resource = indicator["indicator"] \
-                        if '://' in indicator["indicator"] \
-                        else 'http://' + indicator["indicator"]
-                    path = parse.urlparse(resource).path
-                    if len(path) > 0:
-                        event.add('source.url', resource)
-                    else:
-                        event.add('source.fqdn',
-                                  indicator["indicator"])
-                # IP addresses
-                elif indicator["type"] in ['IPv4', 'IPv6']:
-                    event.add('source.ip',
-                              indicator["indicator"])
-                # emails
-                elif indicator["type"] == 'email':
-                    event.add('source.account',
-                              indicator["indicator"])
-                # URLs/URIs, OTX URIs can contain both full url or only path
-                elif indicator["type"] in ['URL', 'URI']:
-                    resource = indicator["indicator"] \
-                        if '://' in indicator["indicator"] \
-                        else 'http://' + indicator["indicator"]
-                    uri_added = event.add('source.url', resource, raise_failure=False)
-                    if not uri_added:
-                        if indicator["type"] == 'URI':
-                            event.add('source.urlpath', indicator["indicator"])
-                        else:
-                            raise ValueError("Invalid value %r for URL hamonization type." % indicator["indicator"])
->>>>>>> c5e836ad
                 # CIDR
                 elif indicator["type"] in ['CIDR']:
                     event.add('source.network',
@@ -121,12 +65,17 @@
             # emails
             elif indicator["type"] == 'email':
                 event.add('source.account', indicator["indicator"])
-            # URLs
+            # URLs/URIs, OTX URIs can contain both full url or only path
             elif indicator["type"] in ['URL', 'URI']:
                 resource = indicator["indicator"] \
                     if '://' in indicator["indicator"] \
                     else 'http://' + indicator["indicator"]
-                event.add('source.url', resource)
+                uri_added = event.add('source.url', resource, raise_failure=False)
+                if not uri_added:
+                    if indicator["type"] == 'URI':
+                        event.add('source.urlpath', indicator["indicator"])
+                    else:
+                        raise ValueError("Invalid value %r for URL hamonization type." % indicator["indicator"])
             # CIDR
             elif indicator["type"] in ['CIDR']:
                 event.add('source.network', indicator["indicator"])
