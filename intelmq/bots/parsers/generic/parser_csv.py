# -*- coding: utf-8 -*-
"""
Generic CSV parser

Parameters:
columns: string
delimiter: string
default_url_protocol: string
skip_header: boolean
type: string
type_translation: string
data_type: string

"""
import csv
import io
import json
import re

from dateutil.parser import parse

from intelmq.lib import utils
from intelmq.lib.bot import ParserBot
from intelmq.lib.exceptions import InvalidArgument, InvalidValue
from intelmq.lib.harmonization import DateTime


TIME_CONVERSIONS = {'timestamp': DateTime.from_timestamp,
                    'windows_nt': DateTime.from_windows_nt,
                    'epoch_millis': DateTime.from_epoch_millis,
                    None: lambda value: parse(value, fuzzy=True).isoformat() + " UTC"}

DATA_CONVERSIONS = {'json': lambda data: json.loads(data)}


class GenericCsvParserBot(ParserBot):

    def init(self):
        self.columns = self.parameters.columns
        # convert columns to an array
        if type(self.columns) is str:
            self.columns = [column.strip() for column in self.columns.split(",")]

        self.type_translation = json.loads(getattr(self.parameters, 'type_translation', None) or '{}')
        self.data_type = json.loads(getattr(self.parameters, 'data_type', None) or '{}')

        # prevents empty strings:
        self.column_regex_search = getattr(self.parameters, 'column_regex_search', None) or {}

        self.time_format = getattr(self.parameters, "time_format", None)
        if self.time_format not in TIME_CONVERSIONS.keys():
            raise InvalidArgument('time_format', got=self.time_format,
                                  expected=list(TIME_CONVERSIONS.keys()),
                                  docs='docs/Bots.md')
        self.filter_text = getattr(self.parameters, 'filter_text', None)
        self.filter_type = getattr(self.parameters, 'filter_type', None)
        if self.filter_type and self.filter_type not in ('blacklist', 'whitelist'):
            raise InvalidArgument('filter_type', got=self.filter_type,
                                  expected=("blacklist", "whitelist"),
                                  docs='docs/Bots.md')
        self.columns_required = getattr(self.parameters, 'columns_required',
                                        [True for _ in self.columns])
        if len(self.columns) != len(self.columns_required):
            raise ValueError("Length of parameters 'columns' (%d) and 'columns_required' (%d) "
                             "needs to be equal." % (len(self.columns), len(self.columns_required)))

    def parse(self, report):
        raw_report = utils.base64_decode(report.get("raw"))
        raw_report = raw_report.translate({0: None})
        # ignore lines starting with #
        raw_report = re.sub(r'(?m)^#.*\n?', '', raw_report)
        # ignore null bytes
        raw_report = re.sub(r'(?m)\0', '', raw_report)
        # skip header
        if getattr(self.parameters, 'skip_header', False):
            raw_report = raw_report[raw_report.find('\n') + 1:]
        for row in csv.reader(io.StringIO(raw_report),
                              delimiter=str(self.parameters.delimiter)):

            if self.filter_text and self.filter_type:
                text_in_row = self.filter_text in self.parameters.delimiter.join(row)
                if text_in_row and self.filter_type == 'whitelist':
                    yield row
                elif not text_in_row and self.filter_type == 'blacklist':
                    yield row
                else:
                    continue
            else:
                    yield row

    def parse_line(self, row, report):
        event = self.new_event(report)

<<<<<<< HEAD
        for key, value, required in zip(self.columns, row, self.columns_required):
            keys = key.split('|') if '|' in key else [key, ]
=======
        for keygroup, value in zip(self.columns, row):
            keys = keygroup.split('|') if '|' in keygroup else [keygroup, ]
>>>>>>> 46bdab07
            for key in keys:
                if isinstance(value, str) and not value:  # empty string is never valid
                    break
                regex = self.column_regex_search.get(key, None)
                if regex:
                    search = re.search(regex, value)
                    if search:
                        value = search.group(0)
                    else:
                        value = None

                if key in ["__IGNORE__", ""]:
                    break

                if key in self.data_type:
                    value = DATA_CONVERSIONS[self.data_type[key]](value)

                if key in ["time.source", "time.destination"]:
                    value = TIME_CONVERSIONS[self.time_format](value)
                elif key.endswith('.url'):
                    if not value:
                        continue
                    if '://' not in value:
                        value = self.parameters.default_url_protocol + value
                elif key in ["classification.type"] and self.type_translation:
                    if value in self.type_translation:
                        value = self.type_translation[value]
                    elif not hasattr(self.parameters, 'type'):
                        continue
                if event.add(key, value, raise_failure=False):
                    break
            else:
<<<<<<< HEAD
                # if the value sill remains unadded we need to inform if the key is needed
                if required:
                    raise exceptions.InvalidValue(key, value)
=======
                # if the value sill remains unadded we need to inform
                raise InvalidValue(key, value)
>>>>>>> 46bdab07

        if hasattr(self.parameters, 'type')\
                and "classification.type" not in event:
            event.add('classification.type', self.parameters.type)
        event.add("raw", self.recover_line(row))
        yield event

    recover_line = ParserBot.recover_line_csv


BOT = GenericCsvParserBot<|MERGE_RESOLUTION|>--- conflicted
+++ resolved
@@ -91,13 +91,7 @@
     def parse_line(self, row, report):
         event = self.new_event(report)
 
-<<<<<<< HEAD
-        for key, value, required in zip(self.columns, row, self.columns_required):
-            keys = key.split('|') if '|' in key else [key, ]
-=======
-        for keygroup, value in zip(self.columns, row):
-            keys = keygroup.split('|') if '|' in keygroup else [keygroup, ]
->>>>>>> 46bdab07
+        for keygroup, value, required in zip(self.columns, row, self.columns_required):
             for key in keys:
                 if isinstance(value, str) and not value:  # empty string is never valid
                     break
@@ -130,14 +124,9 @@
                 if event.add(key, value, raise_failure=False):
                     break
             else:
-<<<<<<< HEAD
                 # if the value sill remains unadded we need to inform if the key is needed
                 if required:
-                    raise exceptions.InvalidValue(key, value)
-=======
-                # if the value sill remains unadded we need to inform
-                raise InvalidValue(key, value)
->>>>>>> 46bdab07
+                    raise InvalidValue(key, value)
 
         if hasattr(self.parameters, 'type')\
                 and "classification.type" not in event:
