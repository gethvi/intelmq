# -*- coding: utf-8 -*-
"""
Copyright (c)2016-2018 by Bundesamt für Sicherheit in der Informationstechnik (BSI)

Software engineering by BSI & Intevation GmbH

This is a configuration File for the shadowserver parser

Mappings are "straight forward" each mapping is a dict
of at least three keys:

1. required fields:
   the parser will work this keys first.
2. optional fields:
   the parser will try to interpret these values.
   if it fails, the value is written to the extra field
3. constant fields:
   Some information about an event may not be explicitly stated in a
   feed because it is implicit in the nature of the feed. For instance
   a feed that is exclusively about HTTP may not have a field for the
   protocol because it's always TCP.

The first value is the IntelMQ key,
the second value is the row in the shadowserver csv.


Reference material:
    * when setting the classification.* fields, please use the taxonomy from
      [eCSIRT II](https://www.trusted-introducer.org/Incident-Classification-Taxonomy.pdf)
      Also to be found on the
      [ENISA page](https://www.enisa.europa.eu/topics/csirt-cert-services/community-projects/existing-taxonomies)
    * please respect the Data harmonization ontology: https://github.com/certtools/intelmq/blob/master/docs/Data-Harmonization.md


TODOs:
    There is a bunch of inline todos.
    Most of them show lines of code were the mapping has to be validated

    @ Check-Implementation Tags for parser configs.
    dmth thinks it's not sufficient. Some CERT-Expertise is needed to
    check if the mappings are correct.

"""
import intelmq.lib.harmonization as harmonization
import re


def get_feed(feedname, logger):
    # TODO should this be case insensitive?
    feed_idx = {
        "Open-DB2-Discovery-Service": open_db2_discovery_service,
        "Accessible-HTTP": accessible_http,
        "Accessible-ADB": accessible_adb,
        "Accessible-AFP": accessible_afp,
        "Accessible-Cisco-Smart-Install": accessible_cisco_smart_install,
        "Accessible-CWMP": accessible_cwmp,
        "Accessible-Hadoop": accessible_hadoop,
        "Accessible-RDP": accessible_rdp,
        "Accessible-Rsync": accessible_rsync,
        "Accessible-SMB": accessible_smb,
        "Accessible-Telnet": accessible_telnet,
<<<<<<< HEAD
        "Accessible-Ubiquiti-Discovery-Service": accessible_uds,
=======
        "Accessible-Ubiquiti-Discovery-Service": accessible_ubiquity_discovery_service,
>>>>>>> 43f8fc76
        "Accessible-VNC": accessible_vnc,
        "Amplification-DDoS-Victim": amplification_ddos_victim,
        "Blacklisted-IP": blacklisted_ip,
        "Compromised-Website": compromised_website,
        "DNS-Open-Resolvers": dns_open_resolvers,
        "Darknet": darknet,
        "Drone-Brute-Force": drone_brute_force,
        "Drone": drone,
        "HTTP-Scanners": http_scanners,
        "ICS-Scanners": ics_scanners,
        "IPv6-Sinkhole-HTTP-Drone": ipv6_sinkhole_http_drone,
        "Microsoft-Sinkhole": microsoft_sinkhole,
        "NTP-Monitor": ntp_monitor,
        "NTP-Version": ntp_version,
        "Open-Chargen": open_chargen,
        "Open-Elasticsearch": open_elasticsearch,
        "Open-IPMI": open_ipmi,
        "Open-LDAP": open_ldap,
        "Open-mDNS": open_mdns,
        "Open-Memcached": open_memcached,
        "Open-MongoDB": open_mongodb,
        "Open-MSSQL": open_mssql,
        "Open-NATPMP": open_natpmp,
        "Open-NetBIOS-Nameservice": open_netbios_nameservice,
        "Open-Netis": open_netis,
        "Open-Portmapper": open_portmapper,
        "Open-QOTD": open_qotd,
        "Open-Redis": open_redis,
        "Open-SNMP": open_snmp,
        "Open-SSDP": open_ssdp,
        "Open-TFTP": open_tftp,
        "Open-XDMCP": open_xdmcp,
        "Outdated-DNSSEC-Key": outdated_dnssec_key,
        "Outdated-DNSSEC-Key-IPv6": outdated_dnssec_key,  # same format as IPv4 report
        "Sandbox-URL": sandbox_url,
        "Sinkhole-HTTP-Drone": sinkhole_http_drone,
        "Spam-URL": spam_url,
        "SSL-FREAK-Vulnerable-Servers": ssl_freak_vulnerable_servers,
        "SSL-POODLE-Vulnerable-Servers": ssl_poodle_vulnerable_servers,
        "Vulnerable-ISAKMP": vulnerable_isakmp,
    }
    old_feed_idx = {
        "Botnet-Drone-Hadoop": drone,
        "DNS-open-resolvers": dns_open_resolvers,
        "Open-NetBIOS": open_netbios_nameservice,
        "Ssl-Freak-Scan": ssl_freak_vulnerable_servers,
        "Ssl-Scan": ssl_poodle_vulnerable_servers,
    }

    if feedname in old_feed_idx:
        logger.warning('Deprecated feedname use. Refer to the documentation for the new name. '
                       'Backwards compatibility will be removed in version 2.0.')
        return old_feed_idx[feedname]

    return feed_idx.get(feedname)


def add_UTC_to_timestamp(value):
    return value + ' UTC'


def convert_bool(value):
    if value.lower() in ('y', 'yes', 'true', 'enabled', '1'):
        return True
    elif value.lower() in ('n', 'no', 'false', 'disabled', '0'):
        return False


def validate_to_none(value):
    if not len(value) or value in ('0', 'unknown'):
        return None
    return value


def convert_int(value):
    """ Returns an int or None for empty strings. """
    if not value:
        return None
    else:
        return int(value)


def convert_float(value):
    """ Returns an float or None for empty strings. """
    if not value:
        return None
    else:
        return float(value)


def convert_http_host_and_url(value, row):
    """
    URLs are split into hostname and path. The column names differ in reports.
    Compromised-Website: http_host, url
    Drone: cc_dns, url
    IPv6-Sinkhole-HTTP-Drone: http_host, http_url
    Microsoft-Sinkhole: http_host, url
    Sinkhole-HTTP-Drone: http_host, url
    With some reports, url/http_url holds only the path, with others the full HTTP request.
    """
    if "cc_dns" in row:
        hostname = row.get('cc_dns', '')
    elif "http_host" in row:
        hostname = row.get('http_host', '')
    else:
        hostname = ''

    if "url" in row:
        path = row.get('url', '')
    elif "http_url" in row:
        path = row.get('http_url', '')
    else:
        path = ''

    if hostname and path:
        # remove potential leading/trailing HTTP request information
        path = re.sub(r'^[^/]*', '', path)
        path = re.sub(r'\s.*$', '', path)

        application = "http"
        if "application" in row:
            if row['application'] in ['http', 'https']:
                application = row['application']

        return application + "://" + hostname + path

    return value


def invalidate_zero(value):
    """ Returns an int or None for empty strings or '0'. """
    if not value:
        return None
    elif int(value) != 0:
        return int(value)


# TODO this function is a wild guess...
def set_tor_node(value):
    if value:
        return True
    else:
        return None


def validate_ip(value):
    """Remove "invalid" IP."""
    if value == '0.0.0.0':
        return None
    if harmonization.IPAddress.is_valid(value, sanitize=True):
        return value


def validate_fqdn(value):
    if value and harmonization.FQDN.is_valid(value, sanitize=True):
        return value


def convert_date(value):
    return harmonization.DateTime.sanitize(value)


# https://www.shadowserver.org/wiki/pmwiki.php/Services/Open-DB2
open_db2_discovery_service = {
    'required_fields': [
        ('time.source', 'timestamp', add_UTC_to_timestamp),
        ('source.ip', 'ip'),
        ('source.port', 'port')
    ],
    'optional_fields': [
        ('protocol.transport', 'protocol'),
        ('source.reverse_dns', 'hostname'),
        ('source.asn', 'asn'),
        ('source.geolocation.cc', 'geo'),
        ('source.geolocation.region', 'region'),
        ('source.geolocation.city', 'city'),
        ('extra.', 'db2_hostname', validate_to_none),
        ('extra.', 'naics', invalidate_zero),
        ('extra.', 'sic', invalidate_zero),
        ('extra.', 'size', convert_int),
        ('extra.', 'servername', validate_to_none),
    ],
    'constant_fields': {
        'classification.taxonomy': 'vulnerable',
        'classification.type': 'vulnerable service',
        'classification.identifier': 'open-db2-discovery-service',
    }
}

# https://www.shadowserver.org/wiki/pmwiki.php/Services/Open-HTTP
accessible_http = {
    'required_fields': [
        ('time.source', 'timestamp', add_UTC_to_timestamp),
        ('source.ip', 'ip'),
        ('source.port', 'port')
    ],
    'optional_fields': [
        ('protocol.transport', 'protocol'),
        ('source.reverse_dns', 'hostname'),
        ('source.asn', 'asn'),
        ('source.geolocation.cc', 'geo'),
        ('source.geolocation.region', 'region'),
        ('source.geolocation.city', 'city'),
        ('extra.', 'naics', invalidate_zero),
        ('extra.', 'sic', invalidate_zero),
        ('extra.', 'http', validate_to_none),
        ('extra.', 'http_code', convert_int),
        ('extra.', 'http_reason', validate_to_none),
        ('extra.', 'content_type', validate_to_none),
        ('extra.', 'connection', validate_to_none),
        ('extra.', 'www_authenticate', validate_to_none),
        ('extra.', 'set_cookie', validate_to_none),
        ('extra.', 'server', validate_to_none),
        ('extra.', 'content_length', invalidate_zero),
        ('extra.', 'transfer_encoding', validate_to_none),
        ('extra.', 'http_date', convert_date),
    ],
    'constant_fields': {
        'classification.taxonomy': 'other',
        'classification.type': 'other',
        'classification.identifier': 'accessible-http',
    }
}

# https://www.shadowserver.org/wiki/pmwiki.php/Services/Open-mDNS
open_mdns = {
    'required_fields': [
        ('time.source', 'timestamp', add_UTC_to_timestamp),
        ('source.ip', 'ip'),
        ('source.port', 'port'),
    ],
    'optional_fields': [
        ('protocol.transport', 'protocol'),
        ('source.reverse_dns', 'hostname'),
        # ('classification.identifier', 'tag'),  # always set to 'open-mdns' in constant_fields
        ('source.asn', 'asn'),
        ('source.geolocation.cc', 'geo'),
        ('source.geolocation.region', 'region'),
        ('source.geolocation.city', 'city'),
        ('extra.', 'naics', invalidate_zero),
        ('extra.', 'sic', invalidate_zero),
        ('extra.', 'mdns_name', validate_to_none),
        ('extra.', 'mdns_ipv4', validate_to_none),
        ('extra.', 'mdns_ipv6', validate_to_none),
        ('extra.', 'services', validate_to_none),
        ('extra.', 'workstation_name', validate_to_none),
        ('extra.', 'workstation_ipv4', validate_to_none),
        ('extra.', 'workstation_ipv6', validate_to_none),
        ('extra.', 'workstation_info', validate_to_none),
        ('extra.', 'http_name', validate_to_none),
        ('extra.', 'http_ipv4', validate_to_none),
        ('extra.', 'http_ipv6', validate_to_none),
        ('extra.', 'http_ptr', validate_to_none),
        ('extra.', 'http_info', validate_to_none),
        ('extra.', 'http_target', validate_to_none),
        ('extra.', 'http_port', validate_to_none),
    ],
    'constant_fields': {
        'classification.taxonomy': 'vulnerable',
        'classification.type': 'vulnerable service',
        'classification.identifier': 'open-mdns',
        'protocol.application': 'mdns',
    }
}

# https://www.shadowserver.org/wiki/pmwiki.php/Services/Open-Chargen
open_chargen = {
    'required_fields': [
        ('time.source', 'timestamp', add_UTC_to_timestamp),
        ('source.ip', 'ip'),
        ('source.port', 'port'),
    ],
    'optional_fields': [
        ('protocol.transport', 'protocol'),
        ('source.reverse_dns', 'hostname'),
        # ('classification.identifier', 'tag'),  # always set to 'open-chargen' in constant_fields
        ('source.asn', 'asn'),
        ('source.geolocation.cc', 'geo'),
        ('source.geolocation.region', 'region'),
        ('source.geolocation.city', 'city'),
        ('extra.response_size', 'size', convert_int),
        ('extra.', 'naics', invalidate_zero),
        ('extra.', 'sic', invalidate_zero),
        ('extra.', 'sector', validate_to_none),
    ],
    'constant_fields': {
        'classification.taxonomy': 'vulnerable',
        'classification.type': 'vulnerable service',
        'classification.identifier': 'open-chargen',
        'protocol.application': 'chargen',
    },
}

# https://www.shadowserver.org/wiki/pmwiki.php/Services/Open-TFTP
open_tftp = {
    'required_fields': [
        ('time.source', 'timestamp', add_UTC_to_timestamp),
        ('source.ip', 'ip'),
        ('source.port', 'port'),
    ],
    'optional_fields': [
        ('protocol.transport', 'protocol'),
        ('source.reverse_dns', 'hostname'),
        # ('classification.identifier', 'tag'),  # always set to 'open-tftp' in constant_fields
        ('source.asn', 'asn'),
        ('source.geolocation.cc', 'geo'),
        ('source.geolocation.region', 'region'),
        ('source.geolocation.city', 'city'),
        ('extra.', 'naics', invalidate_zero),
        ('extra.', 'sic', invalidate_zero),
        ('extra.', 'size', convert_int),
        ('extra.', 'opcode', validate_to_none),
        ('extra.', 'errorcode', validate_to_none),
        ('extra.', 'error', validate_to_none),
        ('extra.', 'errormessage', validate_to_none),
    ],
    'constant_fields': {
        'classification.taxonomy': 'vulnerable',
        'classification.type': 'vulnerable service',
        'classification.identifier': 'open-tftp',
        'protocol.application': 'tftp',
    },
}

# https://www.shadowserver.org/wiki/pmwiki.php/Services/Sinkhole-HTTP-Drone
sinkhole_http_drone = {
    'required_fields': [
        ('time.source', 'timestamp', add_UTC_to_timestamp),
        ('source.ip', 'ip'),
        ('source.port', 'src_port'),
    ],
    'optional_fields': [
        ('source.asn', 'asn'),
        ('source.geolocation.cc', 'geo'),
        ('destination.url', 'url', convert_http_host_and_url, True),
        ('malware.name', 'type'),
        ('user_agent', 'http_agent'),
        ('source.tor_node', 'tor', set_tor_node),
        ('os.name', 'p0f_genre'),
        ('os.version', 'p0f_detail'),
        ('source.reverse_dns', 'hostname'),
        ('destination.port', 'dst_port'),
        ('destination.fqdn', 'http_host', validate_fqdn),
        ('extra.', 'http_referer', validate_to_none),
        ('extra.', 'http_referer_ip', validate_ip),
        ('extra.', 'http_referer_asn', convert_int),
        ('extra.', 'http_referer_geo', validate_to_none),
        ('destination.ip', 'dst_ip', validate_ip),
        ('destination.asn', 'dst_asn'),
        ('destination.geolocation.cc', 'dst_geo'),
        ('extra.', 'naics', invalidate_zero),
        ('extra.', 'sic', invalidate_zero),
        ('extra.', 'http_referer_naics', validate_to_none),
        ('extra.', 'http_referer_sic', validate_to_none),
        ('extra.', 'sector', validate_to_none),
        ('extra.', 'ssl_cipher', validate_to_none),
        ('extra.', 'application', validate_to_none),
        ('extra.', 'version', validate_to_none),
    ],
    'constant_fields': {
        'classification.taxonomy': 'malicious code',
        'classification.type': 'infected system',
        # classification.identifier will be set to (harmonized) malware name by modify expert
        # The feed does not include explicit information on the protocol
        # but since it is about HTTP the protocol is always set to 'tcp'.
        'protocol.transport': 'tcp',
        'protocol.application': 'http',
    },
}

# https://www.shadowserver.org/wiki/pmwiki.php/Services/Sinkhole6-HTTP-Drone
ipv6_sinkhole_http_drone = {
    'required_fields': [
        ('time.source', 'timestamp', add_UTC_to_timestamp),
        ('source.ip', 'src_ip'),
        ('source.port', 'src_port')
    ],
    'optional_fields': [
        ('source.asn', 'src_asn'),
        ('source.geolocation.cc', 'src_geo'),
        ('source.geolocation.region', 'src_region'),
        ('destination.ip', 'dst_ip', validate_ip),
        ('destination.asn', 'dst_asn'),
        ('destination.geolocation.cc', 'dst_geo'),
        ('destination.geolocation.region', 'dst_region'),
        ('destination.port', 'dst_port'),
        ('protocol.transport', 'protocol'),
        ('malware.name', 'tag'),
        ('source.reverse_dns', 'hostname'),
        ('extra.', 'sysdesc', validate_to_none),
        ('extra.', 'sysname', validate_to_none),
        ('destination.url', 'http_url', convert_http_host_and_url, True),
        ('extra.', 'http_agent', validate_to_none),
        ('destination.fqdn', 'http_host'),
        ('extra.', 'http_referer', validate_to_none),
        ('extra.', 'http_referer_ip', validate_to_none),
        ('extra.', 'http_referer_asn', validate_to_none),
        ('extra.', 'http_referer_geo', validate_to_none),
        ('extra.', 'http_referer_region', validate_to_none),
        ('extra.', 'forwarded_by', validate_to_none),
    ],
    'constant_fields': {
        'classification.taxonomy': 'malicious code',
        'classification.type': 'infected system',
        # classification.identifier will be set to (harmonized) malware name by modify expert
        # The feed does not include explicit information on the protocol
        # but since it is about HTTP the protocol is always set to 'tcp'.
        'protocol.transport': 'tcp',
    },
}

# https://www.shadowserver.org/wiki/pmwiki.php/Services/Microsoft-Sinkhole
microsoft_sinkhole = {
    'required_fields': [
        ('time.source', 'timestamp', add_UTC_to_timestamp),
        ('source.ip', 'ip'),
        ('source.port', 'src_port'),
    ],
    'optional_fields': [
        ('source.asn', 'asn'),
        ('source.geolocation.cc', 'geo'),
        ('destination.url', 'url', convert_http_host_and_url, True),
        ('malware.name', 'type'),
        ('user_agent', 'http_agent'),
        ('source.tor_node', 'tor', set_tor_node),
        ('os.name', 'p0f_genre'),
        ('os.version', 'p0f_detail'),
        ('source.reverse_dns', 'hostname'),
        ('destination.port', 'dst_port'),
        ('destination.fqdn', 'http_host', validate_fqdn),
        ('extra.', 'http_referer', validate_to_none),
        ('extra.', 'http_referer_ip', validate_ip),
        ('extra.', 'http_referer_asn', convert_int),
        ('extra.', 'http_referer_geo', validate_to_none),
        ('destination.ip', 'dst_ip', validate_ip),
        ('destination.asn', 'dst_asn'),
        ('destination.geolocation.cc', 'dst_geo'),
        ('extra.', 'naics', invalidate_zero),
        ('extra.', 'sic', invalidate_zero),
        ('extra.', 'http_referer_naics', invalidate_zero),
        ('extra.', 'http_referer_sic', invalidate_zero),
        ('extra.', 'sector', validate_to_none),
        ('extra.', 'ssl_cipher', validate_to_none),
        ('extra.', 'application', validate_to_none),
        ('extra.', 'version', validate_to_none),
    ],
    'constant_fields': {
        'classification.taxonomy': 'malicious code',
        'classification.type': 'infected system',
        # classification.identifier will be set to (harmonized) malware name by modify expert
        'protocol.transport': 'tcp',
        'protocol.application': 'http',
    },
}

# https://www.shadowserver.org/wiki/pmwiki.php/Services/Open-Redis
open_redis = {
    'required_fields': [
        ('time.source', 'timestamp', add_UTC_to_timestamp),
        ('source.ip', 'ip'),
        ('source.port', 'port'),
    ],
    'optional_fields': [
        ('protocol.transport', 'protocol'),
        ('source.reverse_dns', 'hostname'),
        # ('classification.identifier', 'tag'),  # always set to 'open-redis' in constant_fields
        ('extra.', 'version', validate_to_none),
        ('source.asn', 'asn'),
        ('source.geolocation.cc', 'geo'),
        ('source.geolocation.region', 'region'),
        ('source.geolocation.city', 'city'),
        ('extra.', 'naics', invalidate_zero),
        ('extra.', 'sic', invalidate_zero),
        ('extra.', 'git_sha1', validate_to_none),
        ('extra.', 'git_dirty_flag', validate_to_none),
        ('extra.', 'build_id', validate_to_none),
        ('extra.', 'mode', validate_to_none),
        ('extra.os.name', 'os', validate_to_none),
        ('extra.', 'architecture', validate_to_none),
        ('extra.', 'multiplexing_api', validate_to_none),
        ('extra.', 'gcc_version', validate_to_none),
        ('extra.', 'process_id', validate_to_none),
        ('extra.', 'run_id', validate_to_none),
        ('extra.', 'uptime', validate_to_none),
        ('extra.', 'connected_clients', validate_to_none),
        ('extra.', 'sector', validate_to_none),
    ],
    'constant_fields': {
        'classification.taxonomy': 'vulnerable',
        'classification.type': 'vulnerable service',
        'classification.identifier': 'open-redis',
        'protocol.application': 'redis',
    },
}

# https://www.shadowserver.org/wiki/pmwiki.php/Services/Open-Portmapper
open_portmapper = {
    'required_fields': [
        ('time.source', 'timestamp', add_UTC_to_timestamp),
        ('source.ip', 'ip'),
        ('source.port', 'port'),
    ],
    'optional_fields': [
        ('protocol.transport', 'protocol'),
        ('source.reverse_dns', 'hostname'),
        # ('classification.identifier', 'tag'),  # always set to 'open-portmapper' in constant_fields
        ('source.asn', 'asn'),
        ('source.geolocation.cc', 'geo'),
        ('source.geolocation.region', 'region'),
        ('source.geolocation.city', 'city'),
        ('extra.', 'naics', invalidate_zero),
        ('extra.', 'sic', invalidate_zero),
        ('extra.', 'programs', validate_to_none),
        ('extra.', 'mountd_port', validate_to_none),
        ('extra.', 'exports', validate_to_none),
        ('extra.', 'sector', validate_to_none),
    ],
    'constant_fields': {
        'classification.taxonomy': 'vulnerable',
        'classification.type': 'vulnerable service',
        'classification.identifier': 'open-portmapper',
        'protocol.application': 'portmapper',
    },
}

# https://www.shadowserver.org/wiki/pmwiki.php/Services/Open-IPMI
open_ipmi = {
    'required_fields': [
        ('time.source', 'timestamp', add_UTC_to_timestamp),
        ('source.ip', 'ip'),
        ('source.port', 'port'),
    ],
    'optional_fields': [
        ('source.reverse_dns', 'hostname'),
        # ('classification.identifier', 'tag'),  # always set to 'open-ipmi' in constant_fields
        ('extra.', 'ipmi_version', validate_to_none),
        ('source.asn', 'asn'),
        ('source.geolocation.cc', 'geo'),
        ('source.geolocation.region', 'region'),
        ('source.geolocation.city', 'city'),
        ('extra.', 'none_auth', convert_bool),
        ('extra.', 'md2_auth', convert_bool),
        ('extra.', 'md5_auth', convert_bool),
        ('extra.', 'passkey_auth', convert_bool),
        ('extra.', 'oem_auth', convert_bool),
        ('extra.', 'defaultkg', validate_to_none),
        ('extra.', 'permessage_auth', convert_bool),
        ('extra.', 'userlevel_auth', convert_bool),
        ('extra.', 'usernames', convert_bool),
        ('extra.', 'nulluser', convert_bool),
        ('extra.', 'anon_login', convert_bool),
        ('extra.', 'error', validate_to_none),
        ('extra.', 'deviceid', validate_to_none),
        ('extra.', 'devicerev', validate_to_none),
        ('extra.', 'firmwarerev', validate_to_none),
        ('extra.', 'version', validate_to_none),
        ('extra.', 'manufacturerid', validate_to_none),
        ('extra.', 'manufacturername', validate_to_none),
        ('extra.', 'productid', validate_to_none),
        ('extra.', 'productname', validate_to_none),
    ],
    'constant_fields': {
        'classification.taxonomy': 'vulnerable',
        'classification.type': 'vulnerable service',
        'classification.identifier': 'open-ipmi',
        'protocol.application': 'ipmi',
        'protocol.transport': 'udp',
    },
}

# https://www.shadowserver.org/wiki/pmwiki.php/Services/Open-QOTD
open_qotd = {
    'required_fields': [
        ('time.source', 'timestamp', add_UTC_to_timestamp),
        ('source.ip', 'ip'),
        ('source.port', 'port'),
    ],
    'optional_fields': [
        ('protocol.transport', 'protocol'),
        ('source.reverse_dns', 'hostname'),
        # ('classification.identifier', 'tag'),  # always set to 'open-qotd' in constant_fields
        ('extra.', 'quote', validate_to_none),
        ('source.asn', 'asn'),
        ('source.geolocation.cc', 'geo'),
        ('source.geolocation.region', 'region'),
        ('source.geolocation.city', 'city'),
        ('extra.', 'naics', invalidate_zero),
        ('extra.', 'sic', invalidate_zero),
        ('extra.', 'sector', validate_to_none),
    ],
    'constant_fields': {
        'classification.taxonomy': 'vulnerable',
        'classification.type': 'vulnerable service',
        'classification.identifier': 'open-qotd',
        'protocol.application': 'qotd',
    },
}

# https://www.shadowserver.org/wiki/pmwiki.php/Services/Open-SSDP
open_ssdp = {
    'required_fields': [
        ('time.source', 'timestamp', add_UTC_to_timestamp),
        ('source.ip', 'ip'),
        ('source.port', 'port'),
    ],
    'optional_fields': [
        ('protocol.transport', 'protocol'),
        ('source.reverse_dns', 'hostname'),
        # ('classification.identifier', 'tag'),  # always set to 'open-ssdp' in constant_fields
        ('extra.', 'header', validate_to_none),
        ('source.asn', 'asn'),
        ('source.geolocation.cc', 'geo'),
        ('source.geolocation.region', 'region'),
        ('source.geolocation.city', 'city'),
        ('extra.', 'systime', validate_to_none),
        ('extra.', 'cache_control', validate_to_none),
        ('extra.', 'location', validate_to_none),
        ('extra.', 'server', validate_to_none),
        ('extra.', 'search_target', validate_to_none),
        ('extra.', 'unique_service_name', validate_to_none),
        ('extra.', 'host', validate_to_none),
        ('extra.', 'nts', validate_to_none),
        ('extra.', 'nt', validate_to_none),
        ('extra.', 'naics', invalidate_zero),
        ('extra.', 'sic', invalidate_zero),
        ('extra.', 'sector', validate_to_none),
    ],
    'constant_fields': {
        'classification.taxonomy': 'vulnerable',
        'classification.type': 'vulnerable service',
        'classification.identifier': 'open-ssdp',
        'protocol.application': 'ssdp',
    },
}

# https://www.shadowserver.org/wiki/pmwiki.php/Services/Open-SNMP
open_snmp = {
    'required_fields': [
        ('time.source', 'timestamp', add_UTC_to_timestamp),
        ('source.ip', 'ip'),
        ('source.port', 'port'),
    ],
    'optional_fields': [
        ('protocol.transport', 'protocol'),
        ('source.reverse_dns', 'hostname'),
        ('extra.', 'sysdesc', validate_to_none),
        ('extra.', 'sysname', validate_to_none),
        ('source.asn', 'asn'),
        ('source.geolocation.cc', 'geo'),
        ('source.geolocation.region', 'region'),
        ('source.geolocation.city', 'city'),
        ('extra.', 'version', convert_int),
        ('extra.', 'naics', invalidate_zero),
        ('extra.', 'sic', invalidate_zero),
        ('extra.', 'sector', validate_to_none),
    ],
    'constant_fields': {
        'classification.taxonomy': 'vulnerable',
        'classification.type': 'vulnerable service',
        'classification.identifier': 'open-snmp',
        'protocol.application': 'snmp',
    },
}

# https://www.shadowserver.org/wiki/pmwiki.php/Services/Open-MSSQL
open_mssql = {
    'required_fields': [
        ('time.source', 'timestamp', add_UTC_to_timestamp),
        ('source.ip', 'ip'),
        ('source.port', 'port'),
    ],
    'optional_fields': [
        ('protocol.transport', 'protocol'),
        ('source.reverse_dns', 'hostname'),
        # ('classification.identifier', 'tag'),  # always set to 'open-mssql' in constant_fields
        ('extra.', 'version', validate_to_none),
        ('source.asn', 'asn'),
        ('source.geolocation.cc', 'geo'),
        ('source.geolocation.region', 'region'),
        ('source.geolocation.city', 'city'),
        ('extra.', 'naics', invalidate_zero),
        ('extra.', 'sic', invalidate_zero),
        ('source.local_hostname', 'server_name'),
        ('extra.', 'instance_name', validate_to_none),
        ('extra.', 'tcp_port', convert_int),
        ('extra.', 'named_pipe', validate_to_none),
        ('extra.', 'response_length', convert_int),
        ('extra.', 'amplification', convert_float),
        ('extra.', 'sector', validate_to_none),
    ],
    'constant_fields': {
        'classification.taxonomy': 'vulnerable',
        'classification.type': 'vulnerable service',
        'classification.identifier': 'open-mssql',
        'protocol.application': 'mssql',
    },
}

# https://www.shadowserver.org/wiki/pmwiki.php/Services/Open-MongoDB
open_mongodb = {
    'required_fields': [
        ('time.source', 'timestamp', add_UTC_to_timestamp),
        ('source.ip', 'ip'),
        ('source.port', 'port'),
    ],
    'optional_fields': [
        ('protocol.transport', 'protocol'),
        ('source.reverse_dns', 'hostname'),
        # ('classification.identifier', 'tag'),  # always set to 'open-mongodb' in constant_fields
        ('extra.', 'version', validate_to_none),
        ('source.asn', 'asn'),
        ('source.geolocation.cc', 'geo'),
        ('source.geolocation.region', 'region'),
        ('source.geolocation.city', 'city'),
        ('extra.', 'naics', invalidate_zero),
        ('extra.', 'sic', invalidate_zero),
        ('extra.', 'gitversion', validate_to_none),
        ('extra.', 'sysinfo', validate_to_none),
        ('extra.', 'opensslversion', validate_to_none),
        ('extra.', 'allocator', validate_to_none),
        ('extra.', 'javascriptengine', validate_to_none),
        ('extra.', 'bits', validate_to_none),
        ('extra.', 'maxbsonobjectsize', validate_to_none),
        ('extra.', 'ok', validate_to_none),
        ('extra.', 'visible_databases', validate_to_none),
        ('extra.', 'sector', validate_to_none),
    ],
    'constant_fields': {
        'classification.taxonomy': 'vulnerable',
        'classification.type': 'vulnerable service',
        'classification.identifier': 'open-mongodb',
        'protocol.application': 'mongodb',
    },
}

# https://www.shadowserver.org/wiki/pmwiki.php/Services/Open-NetBIOS
open_netbios_nameservice = {
    'required_fields': [
        ('time.source', 'timestamp', add_UTC_to_timestamp),
        ('source.ip', 'ip'),
        ('source.port', 'port'),
    ],
    'optional_fields': [
        ('protocol.transport', 'protocol'),
        ('source.reverse_dns', 'hostname'),
        # ('classification.identifier', 'tag'),  # always set to 'open-netbios-nameservice' in constant_fields
        ('extra.', 'mac_address', validate_to_none),
        ('source.asn', 'asn'),
        ('source.geolocation.cc', 'geo'),
        ('source.geolocation.region', 'region'),
        ('source.geolocation.city', 'city'),
        ('extra.', 'workgroup', validate_to_none),
        ('extra.', 'machine_name', validate_to_none),
        ('source.account', 'username'),
        ('extra.', 'naics', invalidate_zero),
        ('extra.', 'sic', invalidate_zero),
        ('extra.', 'sector', validate_to_none),
    ],
    'constant_fields': {
        'classification.taxonomy': 'vulnerable',
        'classification.type': 'vulnerable service',
        'classification.identifier': 'open-netbios-nameservice',
        'protocol.application': 'netbios-nameservice',
    },
}

# https://www.shadowserver.org/wiki/pmwiki.php/Services/Open-Elasticsearch
open_elasticsearch = {
    'required_fields': [
        ('time.source', 'timestamp', add_UTC_to_timestamp),
        ('source.ip', 'ip'),
        ('source.port', 'port'),
    ],
    'optional_fields': [
        ('protocol.transport', 'protocol'),
        ('source.reverse_dns', 'hostname'),
        # ('classification.identifier', 'tag'),  # always set to 'open-elasticsearch' in constant_fields
        ('extra.', 'version', validate_to_none),
        ('source.asn', 'asn'),
        ('source.geolocation.cc', 'geo'),
        ('source.geolocation.region', 'region'),
        ('source.geolocation.city', 'city'),
        ('extra.', 'naics', invalidate_zero),
        ('extra.', 'sic', invalidate_zero),
        ('extra.', 'ok', convert_bool),
        ('extra.', 'name', validate_to_none),
        ('extra.', 'cluster_name', validate_to_none),
        ('extra.', 'status', convert_int),
        ('extra.', 'build_hash', validate_to_none),
        ('extra.', 'build_timestamp', validate_to_none),
        ('extra.', 'build_snapshot', convert_bool),
        ('extra.', 'lucene_version', validate_to_none),
        ('extra.', 'tagline', validate_to_none),
        ('extra.', 'sector', validate_to_none),
    ],
    'constant_fields': {
        'classification.taxonomy': 'vulnerable',
        'classification.type': 'vulnerable service',
        'classification.identifier': 'open-elasticsearch',
        'protocol.application': 'elasticsearch',
    },
}

# https://www.shadowserver.org/wiki/pmwiki.php/Services/DNS-open-resolvers
dns_open_resolvers = {
    'required_fields': [
        ('time.source', 'timestamp', add_UTC_to_timestamp),
        ('source.ip', 'ip'),
        ('source.port', 'port'),
    ],
    'optional_fields': [
        ('source.asn', 'asn'),
        ('source.geolocation.cc', 'geo'),
        ('source.geolocation.region', 'region'),
        ('source.geolocation.city', 'city'),
        ('protocol.transport', 'protocol'),
        ('source.reverse_dns', 'hostname'),
        # ('classification.identifier', 'tag'),  # always set to 'dns-open-resolver' in constant_fields
        ('extra.', 'min_amplification', convert_float),
        ('extra.', 'dns_version', validate_to_none),
        ('os.name', 'p0f_genre'),
        ('os.version', 'p0f_detail'),
        ('extra.', 'naics', invalidate_zero),
        ('extra.', 'sic', invalidate_zero),
        ('extra.', 'sector', validate_to_none),
    ],
    'constant_fields': {
        'classification.type': 'vulnerable service',
        'classification.taxonomy': 'vulnerable',
        'classification.identifier': 'dns-open-resolver',
        'protocol.application': 'dns',
    },
}

# https://www.shadowserver.org/wiki/pmwiki.php/Services/NTP-Monitor
ntp_monitor = {
    'required_fields': [
        ('time.source', 'timestamp', add_UTC_to_timestamp),
        ('source.ip', 'ip'),
        ('source.port', 'port'),
    ],
    'optional_fields': [
        ('protocol.transport', 'protocol'),
        ('source.reverse_dns', 'hostname'),
        ('extra.', 'packets', convert_int),
        ('extra.', 'size', convert_int),
        ('source.asn', 'asn'),
        ('source.geolocation.cc', 'geo'),
        ('source.geolocation.region', 'region'),
        ('source.geolocation.city', 'city'),
        ('extra.', 'naics', invalidate_zero),
        ('extra.', 'sic', invalidate_zero),
        ('extra.', 'sector', validate_to_none),
    ],
    'constant_fields': {
        'classification.taxonomy': 'vulnerable',
        'classification.type': 'vulnerable service',
        'classification.identifier': 'ntp-monitor',
        'protocol.application': 'ntp',
    },
}

# https://www.shadowserver.org/wiki/pmwiki.php/Services/Ssl-Freak-Scan
ssl_freak_vulnerable_servers = {
    'required_fields': [
        ('time.source', 'timestamp', add_UTC_to_timestamp),
        ('source.ip', 'ip'),
        ('source.port', 'port'),
    ],
    'optional_fields': [
        ('source.reverse_dns', 'hostname'),
        # ('classification.identifier', 'tag'),  # always set to 'ssl-freak' in constant_fields
        ('extra.', 'handshake', validate_to_none),
        ('source.asn', 'asn'),
        ('source.geolocation.cc', 'geo'),
        ('source.geolocation.region', 'region'),
        ('source.geolocation.city', 'city'),
        ('extra.', 'cipher_suite', validate_to_none),
        ('extra.', 'cert_length', validate_to_none),
        ('extra.', 'subject_common_name', validate_to_none),
        ('extra.', 'issuer_common_name', validate_to_none),
        ('extra.', 'cert_issue_date', validate_to_none),
        ('extra.', 'cert_expiration_date', validate_to_none),
        ('extra.', 'sha1_fingerprint', validate_to_none),
        ('extra.', 'cert_serial_number', validate_to_none),
        ('extra.', 'signature_algorithm', validate_to_none),
        ('extra.', 'key_algorithm', validate_to_none),
        ('extra.', 'subject_organization_name', validate_to_none),
        ('extra.', 'subject_organization_unit_name', validate_to_none),
        ('extra.', 'subject_country', validate_to_none),
        ('extra.', 'subject_state_or_province_name', validate_to_none),
        ('extra.', 'subject_locality_name', validate_to_none),
        ('extra.', 'subject_street_address', validate_to_none),
        ('extra.', 'subject_postal_code', validate_to_none),
        ('extra.', 'subject_surname', validate_to_none),
        ('extra.', 'subject_given_name', validate_to_none),
        ('extra.', 'subject_email_address', validate_to_none),
        ('extra.', 'subject_business_category', validate_to_none),
        ('extra.', 'subject_serial_number', validate_to_none),
        ('extra.', 'issuer_organization_name', validate_to_none),
        ('extra.', 'issuer_organization_unit_name', validate_to_none),
        ('extra.', 'issuer_country', validate_to_none),
        ('extra.', 'issuer_state_or_province_name', validate_to_none),
        ('extra.', 'issuer_locality_name', validate_to_none),
        ('extra.', 'issuer_street_address', validate_to_none),
        ('extra.', 'issuer_postal_code', validate_to_none),
        ('extra.', 'issuer_surname', validate_to_none),
        ('extra.', 'issuer_given_name', validate_to_none),
        ('extra.', 'issuer_email_address', validate_to_none),
        ('extra.', 'issuer_business_category', validate_to_none),
        ('extra.', 'issuer_serial_number', validate_to_none),
        ('extra.', 'naics', invalidate_zero),
        ('extra.', 'sic', invalidate_zero),
        ('extra.', 'freak_vulnerable', convert_bool),
        ('extra.', 'freak_cipher_suite', validate_to_none),
        ('extra.', 'sector', validate_to_none),
        ('extra.', 'sha256_fingerprint', validate_to_none),
        ('extra.', 'sha512_fingerprint', validate_to_none),
        ('extra.', 'md5_fingerprint', validate_to_none),
        ('extra.', 'http_response_type', validate_to_none),
        ('extra.', 'http_code', convert_int),
        ('extra.', 'http_reason', validate_to_none),
        ('extra.', 'content_type', validate_to_none),
        ('extra.', 'http_connection', validate_to_none),
        ('extra.', 'www_authenticate', validate_to_none),
        ('extra.', 'set_cookie', validate_to_none),
        ('extra.', 'server_type', validate_to_none),
        ('extra.', 'content_length', validate_to_none),
        ('extra.', 'transfer_encoding', validate_to_none),
        ('extra.', 'http_date', convert_date),
        ('extra.', 'cert_valid', convert_bool),
        ('extra.', 'self_signed', convert_bool),
        ('extra.', 'cert_expired', convert_bool),
        ('extra.', 'browser_trusted', convert_bool),
        ('extra.', 'validation_level', validate_to_none),
        ('extra.', 'browser_error', validate_to_none),
    ],
    'constant_fields': {
        'classification.taxonomy': 'vulnerable',
        'classification.type': 'vulnerable service',
        'classification.identifier': 'ssl-freak',
        'protocol.application': 'https',
    },
}

# https://www.shadowserver.org/wiki/pmwiki.php/Services/Ssl-Scan
ssl_poodle_vulnerable_servers = {
    'required_fields': [
        ('time.source', 'timestamp', add_UTC_to_timestamp),
        ('source.ip', 'ip'),
        ('source.port', 'port'),
    ],
    'optional_fields': [
        ('source.reverse_dns', 'hostname'),
        # ('classification.identifier', 'tag'),  # always set to 'ssl-poodle' in constant_fields
        ('extra.', 'handshake', validate_to_none),
        ('source.asn', 'asn'),
        ('source.geolocation.cc', 'geo'),
        ('source.geolocation.region', 'region'),
        ('source.geolocation.city', 'city'),
        ('extra.', 'cipher_suite', validate_to_none),
        ('extra.', 'ssl_poodle', convert_bool),
        ('extra.', 'cert_length', validate_to_none),
        ('extra.', 'subject_common_name', validate_to_none),
        ('extra.', 'issuer_common_name', validate_to_none),
        ('extra.', 'cert_issue_date', validate_to_none),
        ('extra.', 'cert_expiration_date', validate_to_none),
        ('extra.', 'sha1_fingerprint', validate_to_none),
        ('extra.', 'cert_serial_number', validate_to_none),
        ('extra.', 'ssl_version', validate_to_none),
        ('extra.', 'signature_algorithm', validate_to_none),
        ('extra.', 'key_algorithm', validate_to_none),
        ('extra.', 'subject_organization_name', validate_to_none),
        ('extra.', 'subject_organization_unit_name', validate_to_none),
        ('extra.', 'subject_country', validate_to_none),
        ('extra.', 'subject_state_or_province_name', validate_to_none),
        ('extra.', 'subject_locality_name', validate_to_none),
        ('extra.', 'subject_street_address', validate_to_none),
        ('extra.', 'subject_postal_code', validate_to_none),
        ('extra.', 'subject_surname', validate_to_none),
        ('extra.', 'subject_given_name', validate_to_none),
        ('extra.', 'subject_email_address', validate_to_none),
        ('extra.', 'subject_business_category', validate_to_none),
        ('extra.', 'subject_serial_number', validate_to_none),
        ('extra.', 'issuer_organization_name', validate_to_none),
        ('extra.', 'issuer_organization_unit_name', validate_to_none),
        ('extra.', 'issuer_country', validate_to_none),
        ('extra.', 'issuer_state_or_province_name', validate_to_none),
        ('extra.', 'issuer_locality_name', validate_to_none),
        ('extra.', 'issuer_street_address', validate_to_none),
        ('extra.', 'issuer_postal_code', validate_to_none),
        ('extra.', 'issuer_surname', validate_to_none),
        ('extra.', 'issuer_given_name', validate_to_none),
        ('extra.', 'issuer_email_address', validate_to_none),
        ('extra.', 'issuer_business_category', validate_to_none),
        ('extra.', 'issuer_serial_number', validate_to_none),
        ('extra.', 'naics', invalidate_zero),
        ('extra.', 'sic', invalidate_zero),
        ('extra.', 'sector', validate_to_none),
        ('extra.', 'sha256_fingerprint', validate_to_none),
        ('extra.', 'sha512_fingerprint', validate_to_none),
        ('extra.', 'md5_fingerprint', validate_to_none),
        ('extra.', 'http_response_type', validate_to_none),
        ('extra.', 'http_code', convert_int),
        ('extra.', 'http_reason', validate_to_none),
        ('extra.', 'content_type', validate_to_none),
        ('extra.', 'http_connection', validate_to_none),
        ('extra.', 'www_authenticate', validate_to_none),
        ('extra.', 'set_cookie', validate_to_none),
        ('extra.', 'server_type', validate_to_none),
        ('extra.', 'content_length', validate_to_none),
        ('extra.', 'transfer_encoding', validate_to_none),
        ('extra.', 'http_date', convert_date),
        ('extra.', 'cert_valid', convert_bool),
        ('extra.', 'self_signed', convert_bool),
        ('extra.', 'cert_expired', convert_bool),
        ('extra.', 'browser_trusted', convert_bool),
        ('extra.', 'validation_level', validate_to_none),
        ('extra.', 'browser_error', validate_to_none),
    ],
    'constant_fields': {
        'classification.taxonomy': 'vulnerable',
        'classification.type': 'vulnerable service',
        'classification.identifier': 'ssl-poodle',
        'protocol.application': 'https',
    },
}

# https://www.shadowserver.org/wiki/pmwiki.php/Services/Open-Memcached
open_memcached = {
    'required_fields': [
        ('time.source', 'timestamp', add_UTC_to_timestamp),
        ('source.ip', 'ip'),
        ('source.port', 'port'),
    ],
    'optional_fields': [
        ('protocol.transport', 'protocol'),
        ('source.reverse_dns', 'hostname'),
        # ('classification.identifier', 'tag'),  # always set to 'open-memcached' in constant_fields
        ('extra.', 'version', validate_to_none),
        ('source.asn', 'asn'),
        ('source.geolocation.cc', 'geo'),
        ('source.geolocation.region', 'region'),
        ('source.geolocation.city', 'city'),
        ('extra.', 'naics', invalidate_zero),
        ('extra.', 'sic', invalidate_zero),
        ('extra.', 'pid', convert_int),
        ('extra.', 'pointer_size', convert_int),
        ('extra.', 'uptime', convert_int),
        ('extra.', 'time', validate_to_none),
        ('extra.', 'curr_connections', convert_int),
        ('extra.', 'total_connections', convert_int),
        ('extra.', 'sector', validate_to_none),
    ],
    'constant_fields': {
        'classification.taxonomy': 'vulnerable',
        'classification.type': 'vulnerable service',
        'classification.identifier': 'open-memcached',
        'protocol.application': 'memcached',
    },
}

# https://www.shadowserver.org/wiki/pmwiki.php/Services/Botnet-Drone-Hadoop
drone = {
    'required_fields': [
        ('time.source', 'timestamp', add_UTC_to_timestamp),
        ('source.ip', 'ip'),
        ('source.port', 'port'),
    ],
    'optional_fields': [
        ('source.asn', 'asn'),
        ('source.geolocation.cc', 'geo'),
        ('source.geolocation.region', 'region'),
        ('source.geolocation.city', 'city'),
        ('source.reverse_dns', 'hostname'),
        ('protocol.transport', 'type'),
        ('malware.name', 'infection'),
        ('destination.url', 'url', convert_http_host_and_url, True),
        ('user_agent', 'agent'),
        ('destination.ip', 'cc_ip', validate_ip),
        ('destination.port', 'cc_port'),
        ('destination.asn', 'cc_asn'),
        ('destination.geolocation.cc', 'cc_geo'),
        ('destination.fqdn', 'cc_dns', validate_fqdn),
        ('connection_count', 'count', convert_int),
        ('extra.', 'proxy', convert_bool),
        ('protocol.application', 'application'),
        ('os.name', 'p0f_genre'),
        ('os.version', 'p0f_detail'),
        ('extra.', 'machine_name', validate_to_none),
        ('extra.', 'id', validate_to_none),
        ('extra.', 'naics', invalidate_zero),
        ('extra.', 'sic', invalidate_zero),
        ('extra.destination.naics', 'cc_naics', invalidate_zero),
        ('extra.destination.sic', 'cc_sic', invalidate_zero),
        ('extra.destination.sector', 'cc_sector', validate_to_none),
        ('extra.', 'sector', validate_to_none),
        ('extra.', 'ssl_cipher', validate_to_none),
        ('extra.', 'family', validate_to_none),
        ('extra.', 'tag', validate_to_none),
        ('extra.', 'public_source', validate_to_none),
    ],
    'constant_fields': {
        'classification.taxonomy': 'malicious code',
        'classification.type': 'infected system',
        # classification.identifier will be set to (harmonized) malware name by modify expert
    },
}
drone_spam = {
    'required_fields': [
        ('time.source', 'timestamp', add_UTC_to_timestamp),
        ('source.ip', 'ip'),
        ('source.port', 'port'),
    ],
    'optional_fields': [
        ('source.asn', 'asn'),
        ('source.geolocation.cc', 'geo'),
        ('source.geolocation.region', 'region'),
        ('source.geolocation.city', 'city'),
        ('source.fqdn', 'hostname'),
        ('protocol.transport', 'type'),
        (False, 'infection'),  # is just 'spam'
        ('source.url', 'url', convert_http_host_and_url, True),
        ('user_agent', 'agent'),
        ('destination.ip', 'cc_ip', validate_ip),
        ('destination.port', 'cc_port'),
        ('destination.asn', 'cc_asn'),
        ('destination.geolocation.cc', 'cc_geo'),
        ('destination.fqdn', 'cc_dns', validate_fqdn),
        ('connection_count', 'count', convert_int),
        ('extra.', 'proxy', convert_bool),
        ('protocol.application', 'application'),
        ('os.name', 'p0f_genre'),
        ('os.version', 'p0f_detail'),
        ('extra.', 'machine_name', validate_to_none),
        ('extra.', 'id', validate_to_none),
        ('extra.', 'naics', invalidate_zero),
        ('extra.', 'sic', invalidate_zero),
        ('extra.destination.naics', 'cc_naics', invalidate_zero),
        ('extra.destination.sic', 'cc_sic', invalidate_zero),
        ('extra.destination.sector', 'cc_sector', validate_to_none),
        ('extra.', 'sector', validate_to_none),
        ('extra.', 'ssl_cipher', validate_to_none),
        ('extra.', 'family', validate_to_none),
        ('extra.', 'tag', validate_to_none),
        ('extra.', 'public_source', validate_to_none),
    ],
    'constant_fields': {
        'classification.taxonomy': 'abusive content',
        'classification.type': 'spam',
        'classification.identifier': 'spam',
    },
}

# https://www.shadowserver.org/wiki/pmwiki.php/Services/Open-XDMCP
open_xdmcp = {
    'required_fields': [
        ('time.source', 'timestamp', add_UTC_to_timestamp),
        ('source.ip', 'ip'),
        ('source.port', 'port'),
    ],
    'optional_fields': [
        ('protocol.transport', 'protocol'),
        ('source.reverse_dns', 'hostname'),
        # ('classification.identifier', 'tag'),  # always set to 'open-xdmcp' in constant_fields
        ('source.asn', 'asn'),
        ('source.geolocation.cc', 'geo'),
        ('source.geolocation.region', 'region'),
        ('source.geolocation.city', 'city'),
        ('extra.', 'naics', invalidate_zero),
        ('extra.', 'sic', invalidate_zero),
        ('extra.', 'opcode', validate_to_none),
        ('extra.', 'reported_hostname', validate_to_none),
        ('extra.', 'status', validate_to_none),
        ('extra.', 'size', convert_int),
    ],
    'constant_fields': {
        'classification.taxonomy': 'vulnerable',
        'classification.type': 'vulnerable service',
        'classification.identifier': 'open-xdmcp',
        'protocol.application': 'xdmcp',
    },
}

# https://www.shadowserver.org/wiki/pmwiki.php/Services/Compromised-Website
compromised_website = {
    'required_fields': [
        ('time.source', 'timestamp', add_UTC_to_timestamp),
        ('source.ip', 'ip'),
        ('source.port', 'port'),
    ],
    'optional_fields': [
        ('source.reverse_dns', 'hostname'),
        ('malware.name', 'tag'),
        ('protocol.application', 'application'),
        ('source.asn', 'asn'),
        ('source.geolocation.cc', 'geo'),
        ('source.geolocation.region', 'region'),
        ('source.geolocation.city', 'city'),
        ('source.url', 'url', convert_http_host_and_url, True),
        ('source.fqdn', 'http_host', validate_fqdn),
        ('event_description.text', 'category'),
        ('extra.', 'system', validate_to_none),
        ('extra.', 'detected_since', validate_to_none),
        ('extra.', 'server', validate_to_none),
        ('extra.', 'redirect_target', validate_to_none),
        ('extra.', 'naics', invalidate_zero),
        ('extra.', 'sic', invalidate_zero),
        ('extra.', 'sector', validate_to_none),
    ],
    'constant_fields': {
        'classification.taxonomy': 'intrusions',
        'classification.type': 'compromised',
        'classification.identifier': 'compromised-website',
    },
}

# https://www.shadowserver.org/wiki/pmwiki.php/Services/Open-NATPMP
open_natpmp = {
    'required_fields': [
        ('time.source', 'timestamp', add_UTC_to_timestamp),
        ('source.ip', 'ip'),
        ('source.port', 'port'),
    ],
    'optional_fields': [
        ('protocol.transport', 'protocol'),
        ('source.reverse_dns', 'hostname'),
        # ('classification.identifier', 'tag'),  # always set to 'open-natpmp' in constant_fields
        ('extra.', 'version', validate_to_none),
        ('source.asn', 'asn'),
        ('source.geolocation.cc', 'geo'),
        ('source.geolocation.region', 'region'),
        ('source.geolocation.city', 'city'),
        ('extra.', 'naics', invalidate_zero),
        ('extra.', 'sic', invalidate_zero),
        ('extra.', 'opcode', validate_to_none),
        ('extra.', 'uptime', validate_to_none),
        ('extra.', 'external_ip', validate_ip),
        ('extra.', 'sector', validate_to_none),
    ],
    'constant_fields': {
        'classification.taxonomy': 'vulnerable',
        'classification.type': 'vulnerable service',
        'classification.identifier': 'open-natpmp',
        'protocol.application': 'natpmp',
    },
}

# https://www.shadowserver.org/wiki/pmwiki.php/Services/Netis-Router
open_netis = {
    'required_fields': [
        ('time.source', 'timestamp', add_UTC_to_timestamp),
        ('source.ip', 'ip'),
        ('source.port', 'port'),
    ],
    'optional_fields': [
        ('source.reverse_dns', 'hostname'),
        # ('classification.identifier', 'tag'),  # always set to 'open-netis' in constant_fields
        ('extra.', 'response', validate_to_none),
        ('source.asn', 'asn'),
        ('source.geolocation.cc', 'geo'),
        ('source.geolocation.region', 'region'),
        ('source.geolocation.city', 'city'),
        ('extra.', 'naics', invalidate_zero),
        ('extra.', 'sic', invalidate_zero),
        ('extra.', 'sector', validate_to_none),
    ],
    'constant_fields': {
        'classification.taxonomy': 'vulnerable',
        'classification.type': 'vulnerable service',
        'classification.identifier': 'open-netis',
        'protocol.transport': 'udp',
    },
}

# https://www.shadowserver.org/wiki/pmwiki.php/Services/NTP-Version
ntp_version = {
    'required_fields': [
        ('time.source', 'timestamp', add_UTC_to_timestamp),
        ('source.ip', 'ip'),
        ('source.port', 'port'),
    ],
    'optional_fields': [
        ('protocol.transport', 'protocol'),
        ('source.reverse_dns', 'hostname'),
        ('source.asn', 'asn'),
        ('source.geolocation.cc', 'geo'),
        ('source.geolocation.region', 'region'),
        ('source.geolocation.city', 'city'),
        ('extra.', 'version', validate_to_none),
        ('extra.', 'clk_wander', convert_float),
        ('extra.', 'clock', validate_to_none),
        ('extra.', 'error', validate_to_none),
        ('extra.', 'frequency', convert_float),
        ('extra.', 'jitter', convert_float),
        ('extra.', 'leap', convert_int),
        ('extra.', 'mintc', validate_to_none),
        ('extra.', 'noise', convert_float),
        ('extra.', 'offset', convert_float),
        ('extra.', 'peer', convert_int),
        ('extra.', 'phase', convert_float),
        ('extra.', 'poll', convert_int),
        ('extra.', 'precision', convert_int),
        ('extra.', 'processor', validate_to_none),
        ('extra.', 'refid', validate_to_none),
        ('extra.', 'reftime', validate_to_none),
        ('extra.', 'rootdelay', convert_float),
        ('extra.', 'rootdispersion', convert_float),
        ('extra.', 'stability', convert_float),
        ('extra.', 'state', convert_int),
        ('extra.', 'stratum', convert_int),
        ('extra.', 'system', validate_to_none),
        ('extra.', 'tai', convert_int),
        ('extra.', 'tc', convert_int),
        ('extra.', 'naics', invalidate_zero),
        ('extra.', 'sic', invalidate_zero),
        ('extra.', 'sector', validate_to_none),
    ],
    'constant_fields': {
        'classification.taxonomy': 'vulnerable',
        'classification.type': 'vulnerable service',
        'classification.identifier': 'ntp-version',
        'protocol.application': 'ntp',
    },
}

# https://www.shadowserver.org/wiki/pmwiki.php/Services/Sandbox-URL
sandbox_url = {
    'required_fields': [
        ('time.source', 'timestamp', add_UTC_to_timestamp),
        ('source.ip', 'ip'),
    ],
    'optional_fields': [
        ('source.asn', 'asn'),
        ('source.geolocation.cc', 'geo'),
        ('malware.hash.md5', 'md5hash'),
        ('source.url', 'url'),
        ('user_agent', 'user_agent', validate_to_none),
        ('source.fqdn', 'host', validate_fqdn),
        ('extra.', 'method', validate_to_none),
    ],
    'constant_fields': {
        'classification.taxonomy': 'malicious code',
        'classification.type': 'malware',
        'classification.identifier': 'sandbox-url',
    },
}

# https://www.shadowserver.org/wiki/pmwiki.php/Services/Spam-URL
spam_url = {
    'required_fields': [
        ('time.source', 'timestamp', add_UTC_to_timestamp),
        ('source.ip', 'src'),
    ],
    'optional_fields': [
        ('source.url', 'url'),
        ('source.reverse_dns', 'host'),
        ('source.asn', 'asn'),
        ('source.geolocation.cc', 'geo'),
        ('source.geolocation.region', 'region'),
        ('source.geolocation.city', 'city'),
        ('extra.', 'subject', validate_to_none),
        ('extra.', 'ip', validate_ip),
        ('extra.', 'src_asn', convert_int),
        ('extra.', 'src_geo', validate_to_none),
        ('extra.', 'src_region', validate_to_none),
        ('extra.', 'src_city', validate_to_none),
        ('extra.', 'sender', validate_to_none),
        ('extra.', 'naics', invalidate_zero),
        ('extra.', 'sic', invalidate_zero),
    ],
    'constant_fields': {
        'classification.taxonomy': 'abusive content',
        'classification.type': 'spam',
        'classification.identifier': 'spam-url',
    },
}

# https://www.shadowserver.org/wiki/pmwiki.php/Services/Vulnerable-ISAKMP
vulnerable_isakmp = {
    'required_fields': [
        ('time.source', 'timestamp', add_UTC_to_timestamp),
        ('source.ip', 'ip'),
        ('source.port', 'port'),
    ],
    'optional_fields': [
        ('protocol.transport', 'protocol'),
        ('source.reverse_dns', 'hostname'),
        # ('classification.identifier', 'tag'),  # always set to 'open-ike' in constant_fields
        ('source.asn', 'asn'),
        ('source.geolocation.cc', 'geo'),
        ('source.geolocation.region', 'region'),
        ('source.geolocation.city', 'city'),
        ('extra.', 'naics', invalidate_zero),
        ('extra.', 'sic', invalidate_zero),
        ('extra.', 'initiator_spi', validate_to_none),
        ('extra.', 'responder_spi', validate_to_none),
        ('extra.', 'next_payload', convert_int),
        ('extra.', 'exchange_type', convert_int),
        ('extra.', 'flags', convert_int),
        ('extra.', 'message_id', validate_to_none),
        ('extra.', 'next_payload2', convert_int),
        ('extra.', 'domain_of_interpretation', convert_int),
        ('extra.', 'protocol_id', convert_int),
        ('extra.', 'spi_size', convert_int),
        ('extra.', 'notify_message_type', convert_int),
    ],
    'constant_fields': {
        'classification.taxonomy': 'vulnerable',
        'classification.type': 'vulnerable service',
        'classification.identifier': 'open-ike',
        'protocol.application': 'ipsec',
    }
}

# https://www.shadowserver.org/wiki/pmwiki.php/Services/Accessible-RDP
accessible_rdp = {
    'required_fields': [
        ('time.source', 'timestamp', add_UTC_to_timestamp),
        ('source.ip', 'ip'),
        ('source.port', 'port'),
    ],
    'optional_fields': [
        ('source.reverse_dns', 'hostname'),
        # ('classification.identifier', 'tag'),  # always set to 'open-rdp' in constant_fields
        ('extra.', 'handshake', validate_to_none),
        ('source.asn', 'asn'),
        ('source.geolocation.cc', 'geo'),
        ('source.geolocation.region', 'region'),
        ('source.geolocation.city', 'city'),
        ('extra.', 'rdp_protocol', validate_to_none),
        ('extra.', 'cert_length', convert_int),
        ('extra.', 'subject_common_name', validate_to_none),
        ('extra.', 'issuer_common_name', validate_to_none),
        ('extra.', 'cert_issue_date', validate_to_none),
        ('extra.', 'cert_expiration_date', validate_to_none),
        ('extra.', 'sha1_fingerprint', validate_to_none),
        ('extra.', 'cert_serial_number', validate_to_none),
        ('extra.', 'ssl_version', invalidate_zero),
        ('extra.', 'signature_algorithm', validate_to_none),
        ('extra.', 'key_algorithm', validate_to_none),
        ('extra.', 'sha256_fingerprint', validate_to_none),
        ('extra.', 'sha512_fingerprint', validate_to_none),
        ('extra.', 'md5_fingerprint', validate_to_none),
        ('extra.', 'naics', invalidate_zero),
        ('extra.', 'sic', invalidate_zero),
        ('extra.', 'sector', validate_to_none),
    ],
    'constant_fields': {
        'classification.taxonomy': 'vulnerable',
        'classification.type': 'vulnerable service',
        'classification.identifier': 'open-rdp',
        'protocol.transport': 'tcp',
        'protocol.application': 'rdp',
    },
}

# https://www.shadowserver.org/wiki/pmwiki.php/Services/Accessible-SMB
accessible_smb = {
    'required_fields': [
        ('time.source', 'timestamp', add_UTC_to_timestamp),
        ('source.ip', 'ip'),
        ('source.port', 'port'),
    ],
    'optional_fields': [
        ('source.reverse_dns', 'hostname'),
        ('source.asn', 'asn'),
        ('source.geolocation.cc', 'geo'),
        ('source.geolocation.region', 'region'),
        ('source.geolocation.city', 'city'),
        ('extra.', 'naics', invalidate_zero),
        ('extra.', 'sic', invalidate_zero),
        ('extra.', 'smb_implant', convert_bool),
        ('extra.', 'arch', validate_to_none),
        ('extra.', 'key', validate_to_none),
    ],
    'constant_fields': {
        'classification.taxonomy': 'vulnerable',
        'classification.type': 'vulnerable service',
        'classification.identifier': 'open-smb',
        'protocol.transport': 'tcp',
        'protocol.application': 'smb',
    },
}

# https://www.shadowserver.org/wiki/pmwiki.php/Services/Open-LDAP
open_ldap = {
    'required_fields': [
        ('time.source', 'timestamp', add_UTC_to_timestamp),
        ('source.ip', 'ip'),
        ('source.port', 'port'),
    ],
    'optional_fields': [
        ('protocol.transport', 'protocol'),
        ('source.reverse_dns', 'hostname'),
        # ('classification.identifier', 'tag'),  # always set to 'open-ldap' in constant_fields
        ('source.asn', 'asn'),
        ('source.geolocation.cc', 'geo'),
        ('source.geolocation.region', 'region'),
        ('source.geolocation.city', 'city'),
        ('extra.', 'naics', invalidate_zero),
        ('extra.', 'sic', invalidate_zero),
        ('extra.', 'size', convert_int),
        ('extra.', 'configuration_naming_context', validate_to_none),
        ('extra.', 'current_time', validate_to_none),
        ('extra.', 'default_naming_context', validate_to_none),
        ('source.local_hostname', 'dns_host_name'),
        ('extra.', 'domain_controller_functionality', convert_int),
        ('extra.', 'domain_functionality', convert_int),
        ('extra.', 'ds_service_name', validate_to_none),
        ('extra.', 'forest_functionality', convert_int),
        ('extra.', 'highest_committed_usn', convert_int),
        ('extra.', 'is_global_catalog_ready', convert_bool),
        ('extra.', 'is_synchronized', convert_bool),
        ('extra.', 'ldap_service_name', validate_to_none),
        ('extra.', 'naming_contexts', validate_to_none),
        ('extra.', 'root_domain_naming_context', validate_to_none),
        ('extra.', 'schema_naming_context', validate_to_none),
        ('extra.', 'server_name', validate_to_none),
        ('extra.', 'subschema_subentry', validate_to_none),
        ('extra.', 'supported_capabilities', validate_to_none),
        ('extra.', 'supported_control', validate_to_none),
        ('extra.', 'supported_ldap_policies', validate_to_none),
        ('extra.', 'supported_ldap_version', validate_to_none),
        ('extra.', 'supported_sasl_mechanisms', validate_to_none),
    ],
    'constant_fields': {
        'classification.taxonomy': 'vulnerable',
        'classification.type': 'vulnerable service',
        'classification.identifier': 'open-ldap',
        'protocol.application': 'ldap',
    }
}

# https://www.shadowserver.org/wiki/pmwiki.php/Services/Blacklist
blacklisted_ip = {
    'required_fields': [
        ('time.source', 'timestamp', add_UTC_to_timestamp),
        ('source.ip', 'ip'),
    ],
    'optional_fields': [
        ('source.reverse_dns', 'hostname'),
        ('extra.', 'source', validate_to_none),
        ('extra.', 'reason', validate_to_none),
        ('source.asn', 'asn'),
        ('source.geolocation.cc', 'geo'),
        ('source.geolocation.region', 'region'),
        ('source.geolocation.city', 'city'),
        ('extra.', 'naics', invalidate_zero),
        ('extra.', 'sic', invalidate_zero),
        ('extra.', 'sector', validate_to_none),
    ],
    'constant_fields': {
        'classification.taxonomy': 'other',
        'classification.type': 'blacklist',
        'classification.identifier': 'blacklisted-ip',
    }
}

# https://www.shadowserver.org/wiki/pmwiki.php/Services/Accessible-Telnet
accessible_telnet = {
    'required_fields': [
        ('time.source', 'timestamp', add_UTC_to_timestamp),
        ('source.ip', 'ip'),
        ('source.port', 'port'),
    ],
    'optional_fields': [
        ('protocol.transport', 'protocol'),
        ('source.reverse_dns', 'hostname'),
        # ('classification.identifier', 'tag'),  # always set to 'open-telnet' in constant_fields
        ('source.asn', 'asn'),
        ('source.geolocation.cc', 'geo'),
        ('source.geolocation.region', 'region'),
        ('source.geolocation.city', 'city'),
        ('extra.', 'naics', invalidate_zero),
        ('extra.', 'sic', invalidate_zero),
        ('extra.', 'banner', validate_to_none),
    ],
    'constant_fields': {
        'classification.taxonomy': 'vulnerable',
        'classification.type': 'vulnerable service',
        'classification.identifier': 'open-telnet',
        'protocol.application': 'telnet',
    }
}

# https://www.shadowserver.org/wiki/pmwiki.php/Services/Open-CWMP
accessible_cwmp = {
    'required_fields': [
        ('time.source', 'timestamp', add_UTC_to_timestamp),
        ('source.ip', 'ip'),
        ('source.port', 'port'),
    ],
    'optional_fields': [
        ('protocol.transport', 'protocol'),
        ('source.reverse_dns', 'hostname'),
        # ('classification.identifier', 'tag'),  # always set to 'open-cwmp' in constant_fields
        ('source.asn', 'asn'),
        ('source.geolocation.cc', 'geo'),
        ('source.geolocation.region', 'region'),
        ('source.geolocation.city', 'city'),
        ('extra.', 'naics', invalidate_zero),
        ('extra.', 'sic', invalidate_zero),
        ('extra.', 'http', validate_to_none),
        ('extra.', 'http_code', convert_int),
        ('extra.', 'http_reason', validate_to_none),
        ('extra.', 'content_type', validate_to_none),
        ('extra.', 'connection', validate_to_none),
        ('extra.', 'www_authenticate', validate_to_none),
        ('extra.', 'set_cookie', validate_to_none),
        ('extra.', 'server', validate_to_none),
        ('extra.', 'content_length', convert_int),
        ('extra.', 'transfer_encoding', validate_to_none),
        ('extra.', 'date', validate_to_none),
    ],
    'constant_fields': {
        'classification.taxonomy': 'vulnerable',
        'classification.type': 'vulnerable service',
        'classification.identifier': 'open-cwmp',
        'protocol.application': 'cwmp',
    }
}

# https://www.shadowserver.org/wiki/pmwiki.php/Services/Accessible-VNC
accessible_vnc = {
    'required_fields': [
        ('time.source', 'timestamp', add_UTC_to_timestamp),
        ('source.ip', 'ip'),
        ('source.port', 'port'),
    ],
    'optional_fields': [
        ('source.reverse_dns', 'hostname'),
        ('source.asn', 'asn'),
        ('source.geolocation.cc', 'geo'),
        ('source.geolocation.region', 'region'),
        ('source.geolocation.city', 'city'),
        ('extra.', 'naics', invalidate_zero),
        ('extra.', 'sic', invalidate_zero),
        ('extra.', 'product', validate_to_none),
        ('extra.', 'banner', validate_to_none),
    ],
    'constant_fields': {
        'classification.taxonomy': 'vulnerable',
        'classification.type': 'vulnerable service',
        'classification.identifier': 'open-vnc',
        'protocol.transport': 'tcp',
        'protocol.application': 'vnc',
    }
}

# https://www.shadowserver.org/wiki/pmwiki.php/Services/Accessible-CiscoSmartInstall
accessible_cisco_smart_install = {
    'required_fields': [
        ('time.source', 'timestamp', add_UTC_to_timestamp),
        ('source.ip', 'ip'),
        ('source.port', 'port'),
    ],
    'optional_fields': [
        ('protocol.transport', 'protocol'),
        ('source.reverse_dns', 'hostname'),
        # ('classification.identifier', 'tag'),  # always set to 'accessible-cisco-smart-install' in constant_fields
        ('source.asn', 'asn'),
        ('source.geolocation.cc', 'geo'),
        ('source.geolocation.region', 'region'),
        ('source.geolocation.city', 'city'),
        ('extra.', 'naics', invalidate_zero),
        ('extra.', 'sic', invalidate_zero),
    ],
    'constant_fields': {
        'classification.taxonomy': 'vulnerable',
        'classification.type': 'vulnerable service',
        'classification.identifier': 'accessible-cisco-smart-install',
        'protocol.application': 'cisco-smart-install',
    }
}

# https://www.shadowserver.org/wiki/pmwiki.php/Services/Drone-BruteForce
drone_brute_force = {
    'required_fields': [
        ('time.source', 'timestamp', add_UTC_to_timestamp),
        ('source.ip', 'ip'),
        ('source.port', 'port'),
    ],
    'optional_fields': [
        ('source.asn', 'asn'),
        ('source.geolocation.cc', 'geo'),
        ('source.geolocation.region', 'region'),
        ('source.geolocation.city', 'city'),
        ('source.reverse_dns', 'hostname'),
        ('destination.ip', 'dest_ip', validate_ip),
        ('destination.port', 'dest_port'),
        ('destination.asn', 'dest_asn'),
        ('destination.geolocation.cc', 'dest_geo'),
        ('destination.fqdn', 'dest_dns'),
        ('protocol.application', 'service'),
        ('classification.identifier', 'service'),
        ('extra.', 'naics', invalidate_zero),
        ('extra.', 'sic', invalidate_zero),
        ('extra.destination.naics', 'dest_naics', invalidate_zero),
        ('extra.destination.sic', 'dest_sic', invalidate_zero),
        ('extra.', 'sector', validate_to_none),
        ('extra.destination.sector', 'dest_sector', validate_to_none),
        ('extra.', 'public_source', validate_to_none),
        ('extra.', 'start_time', validate_to_none),
        ('extra.', 'end_time', validate_to_none),
        ('extra.', 'client_version', validate_to_none),
        ('destination.account', 'username', validate_to_none),
        ('extra.', 'password', validate_to_none),
        ('extra.', 'payload_url', validate_to_none),
        ('extra.', 'payload_md5', validate_to_none),
    ],
    'constant_fields': {
        'classification.taxonomy': 'intrusion attempts',
        'classification.type': 'brute-force',
    }
}

# https://www.shadowserver.org/wiki/pmwiki.php/Services/Accessible-Hadoop
accessible_hadoop = {
    'required_fields': [
        ('time.source', 'timestamp', add_UTC_to_timestamp),
        ('source.ip', 'ip'),
        ('source.port', 'port'),
    ],
    'optional_fields': [
        ('source.reverse_dns', 'hostname'),
        ('source.asn', 'asn'),
        ('source.geolocation.cc', 'geo'),
        ('source.geolocation.region', 'region'),
        ('source.geolocation.city', 'city'),
        ('extra.', 'naics', invalidate_zero),
        ('extra.', 'sic', invalidate_zero),
        ('extra.', 'version', validate_to_none),
        ('extra.', 'server_type', validate_to_none),
        ('extra.', 'clusterid', validate_to_none),
        ('extra.', 'total_disk', invalidate_zero),
        ('extra.', 'used_disk', invalidate_zero),
        ('extra.', 'free_disk', invalidate_zero),
        ('extra.', 'livenodes', validate_to_none),
        ('extra.', 'namenodeaddress', validate_to_none),
        ('extra.', 'volumeinfo', validate_to_none),
    ],
    'constant_fields': {
        'protocol.application': 'hadoop',
        'protocol.transport': 'tcp',
        'classification.taxonomy': 'vulnerable',
        'classification.type': 'vulnerable service',
        'classification.identifier': 'accessible-hadoop',
    }
}

# https://www.shadowserver.org/wiki/pmwiki.php/Services/Accessible-ADB
accessible_adb = {
    'required_fields': [
        ('time.source', 'timestamp', add_UTC_to_timestamp),
        ('source.ip', 'ip'),
        ('source.port', 'port'),
    ],
    'optional_fields': [
        ('protocol.transport', 'protocol'),
        ('source.reverse_dns', 'hostname'),
        # ('classification.identifier', 'tag'),  # always set to 'accessible-adb' in constant_fields
        ('source.asn', 'asn'),
        ('source.geolocation.cc', 'geo'),
        ('source.geolocation.region', 'region'),
        ('source.geolocation.city', 'city'),
        ('extra.', 'naics', invalidate_zero),
        ('extra.', 'sic', invalidate_zero),
        ('extra.', 'name', validate_to_none),
        ('extra.', 'model', validate_to_none),
        ('extra.', 'device', validate_to_none),
        ('extra.', 'features', validate_to_none),
    ],
    'constant_fields': {
        'classification.taxonomy': 'vulnerable',
        'classification.type': 'vulnerable service',
        'classification.identifier': 'accessible-adb',
        'protocol.application': 'adb',
    },
}

# https://www.shadowserver.org/wiki/pmwiki.php/Services/Outdated-DNSSEC-Key
# https://www.shadowserver.org/wiki/pmwiki.php/Services/Outdated-DNSSEC-Key-IPv6
outdated_dnssec_key = {
    'required_fields': [
        ('time.source', 'timestamp', add_UTC_to_timestamp),
        ('source.ip', 'ip'),
    ],
    'optional_fields': [
        ('source.asn', 'asn'),
        ('source.geolocation.cc', 'geo'),
        ('source.geolocation.region', 'region'),
        ('source.geolocation.city', 'city'),
        ('source.reverse_dns', 'hostname'),
        ('destination.ip', 'dst_ip', validate_ip),
        ('destination.port', 'dst_port', convert_int),
        ('destination.asn', 'dst_asn', convert_int),
        ('destination.geolocation.cc', 'dst_geo'),
        ('extra.', 'naics', invalidate_zero),
        ('extra.', 'sic', invalidate_zero),
        ('extra.destination.naics', 'dst_naics', invalidate_zero),
        ('extra.destination.sic', 'dst_sic', invalidate_zero),
        ('extra.', 'sector', validate_to_none),
        ('extra.destination.sector', 'dst_sector', validate_to_none),
        # ('classification.identifier', 'tag'),  # always set to 'outdated-dnssec-key' in constant_fields
        ('extra.', 'public_source', validate_to_none),
        ('protocol.transport', 'protocol'),
    ],
    'constant_fields': {
        'protocol.application': 'dns',
        'classification.taxonomy': 'availability',
        'classification.type': 'other',  # change to "misconfiguration" when available
        'classification.identifier': 'outdated-dnssec-key',
    }
}

# https://www.shadowserver.org/wiki/pmwiki.php/Services/Accessible-rsync
accessible_rsync = {
    'required_fields': [
        ('time.source', 'timestamp', add_UTC_to_timestamp),
        ('source.ip', 'ip'),
        ('source.port', 'port'),
    ],
    'optional_fields': [
        ('protocol.transport', 'protocol'),
        ('source.reverse_dns', 'hostname'),
        # ('classification.identifier', 'tag'),  # always set to 'accessible-rsync' in constant_fields
        ('source.asn', 'asn'),
        ('source.geolocation.cc', 'geo'),
        ('source.geolocation.region', 'region'),
        ('source.geolocation.city', 'city'),
        ('extra.', 'naics', invalidate_zero),
        ('extra.', 'sic', invalidate_zero),
        ('extra.', 'module', validate_to_none),
        ('extra.', 'motd', validate_to_none),
        ('extra.', 'password', convert_bool),
    ],
    'constant_fields': {
        'classification.taxonomy': 'vulnerable',
        'classification.type': 'vulnerable service',
        'classification.identifier': 'accessible-rsync',
        'protocol.application': 'rsync',
    },
}

# https://www.shadowserver.org/wiki/pmwiki.php/Services/Accessible-AFP
accessible_afp = {
    'required_fields': [
        ('time.source', 'timestamp', add_UTC_to_timestamp),
        ('source.ip', 'ip'),
        ('source.port', 'port'),
    ],
    'optional_fields': [
        ('protocol.transport', 'protocol'),
        ('source.reverse_dns', 'hostname'),
        # ('classification.identifier', 'tag'),  # always set to 'accessible-afp' in constant_fields
        ('source.asn', 'asn'),
        ('source.geolocation.cc', 'geo'),
        ('source.geolocation.region', 'region'),
        ('source.geolocation.city', 'city'),
        ('extra.', 'naics', invalidate_zero),
        ('extra.', 'sic', invalidate_zero),
        ('extra.', 'machine_type', validate_to_none),
        ('extra.', 'afp_versions', validate_to_none),
        ('extra.', 'uams', validate_to_none),
        ('extra.', 'flags', validate_to_none),
        ('extra.', 'server_name', validate_to_none),
        ('extra.', 'signature', validate_to_none),
        ('extra.', 'directory_service', validate_to_none),
        ('extra.', 'utf8_servername', validate_to_none),
        ('extra.', 'network_address', validate_to_none),
    ],
    'constant_fields': {
        'classification.taxonomy': 'vulnerable',
        'classification.type': 'vulnerable service',
        'classification.identifier': 'accessible-afp',
        'protocol.application': 'afp',
    },
}

# https://www.shadowserver.org/wiki/pmwiki.php/Services/Darknet
darknet = {
    'required_fields': [
        ('time.source', 'timestamp', add_UTC_to_timestamp),
        ('source.ip', 'ip'),
    ],
    'optional_fields': [
        ('source.port', 'port'),
        ('source.asn', 'asn'),
        ('source.geolocation.cc', 'geo'),
        ('source.geolocation.region', 'region'),
        ('source.geolocation.city', 'city'),
        ('source.reverse_dns', 'hostname'),
        ('extra.', 'type', validate_to_none),
        ('destination.ip', 'dst_ip', validate_ip),
        ('destination.port', 'dst_port', convert_int),
        ('destination.asn', 'dst_asn', convert_int),
        ('destination.geolocation.cc', 'dst_geo'),
        ('extra.', 'count', convert_int),
        ('extra.', 'naics', invalidate_zero),
        ('extra.', 'sic', invalidate_zero),
        ('extra.destination.naics', 'dst_naics', invalidate_zero),
        ('extra.destination.sic', 'dst_sic', invalidate_zero),
        ('extra.', 'sector', validate_to_none),
        ('extra.destination.sector', 'dst_sector', validate_to_none),
        ('extra.', 'family', validate_to_none),
        ('classification.identifier', 'tag'),  # different values possible in this report
        ('extra.', 'public_source', validate_to_none),
    ],
    'constant_fields': {
        'classification.taxonomy': 'other',
        'classification.type': 'other',
    },
}

# https://www.shadowserver.org/wiki/pmwiki.php/Services/Amplification-DDoS-Victim
amplification_ddos_victim = {
    'required_fields': [
        ('time.source', 'timestamp', add_UTC_to_timestamp),
        ('source.ip', 'ip'),
    ],
    'optional_fields': [
        ('source.port', 'src_port'),
        ('protocol.transport', 'protocol'),
        ('destination.port', 'dst_port'),
        ('source.reverse_dns', 'hostname'),
        ('source.asn', 'asn'),
        ('source.geolocation.cc', 'geo'),
        ('source.geolocation.region', 'region'),
        ('source.geolocation.city', 'city'),
        ('extra.', 'tag', validate_to_none),
        ('extra.', 'naics', invalidate_zero),
        ('extra.', 'sic', invalidate_zero),
        ('extra.', 'request', validate_to_none),
        ('extra.', 'count', convert_int),
        ('extra.', 'bytes', convert_int),
        ('extra.', 'sensor_geo', validate_to_none),
        ('extra.', 'sector', validate_to_none),
        ('extra.', 'end_time', validate_to_none),
        ('extra.', 'public_source', validate_to_none),
    ],
    'constant_fields': {
        'classification.taxonomy': 'availability',
        'classification.type': 'ddos',
        'classification.identifier': 'amplification-ddos-victim',
    }
}

# https://www.shadowserver.org/wiki/pmwiki.php/Services/HTTP-Scanners
http_scanners = {
    'required_fields': [
        ('time.source', 'timestamp', add_UTC_to_timestamp),
        ('source.ip', 'ip'),
        ('source.port', 'port'),
    ],
    'optional_fields': [
        ('source.asn', 'asn'),
        ('source.geolocation.cc', 'geo'),
        ('source.geolocation.region', 'region'),
        ('source.geolocation.city', 'city'),
        ('source.reverse_dns', 'hostname'),
        ('destination.ip', 'dst_ip'),
        ('destination.port', 'dst_port'),
        ('destination.asn', 'dst_asn'),
        ('destination.geolocation.cc', 'dst_geo'),
        ('destination.fqdn', 'dst_dns', validate_fqdn),
        ('extra.', 'type', validate_to_none),
        ('extra.', 'naics', invalidate_zero),
        ('extra.', 'sic', invalidate_zero),
        ('extra.', 'sector', validate_to_none),
        ('extra.destination.sector', 'dst_sector', validate_to_none),
        ('extra.', 'public_source', validate_to_none),
        ('extra.', 'sensorid', validate_to_none),
        ('extra.', 'pattern', validate_to_none),
        ('extra.', 'url', validate_to_none),
        ('extra.file.md5', 'file_md5', validate_to_none),
        ('extra.file.sha256', 'file_sha256', validate_to_none),
        ('extra.', 'request_raw', validate_to_none),
    ],
    'constant_fields': {
        'classification.taxonomy': 'information gathering',
        'classification.type': 'scanner',
        'classification.identifier': 'http',
        'protocol.application': 'http',
        'protocol.transport': 'tcp',
    }
}

# https://www.shadowserver.org/wiki/pmwiki.php/Services/ICS-Scanners
ics_scanners = {
    'required_fields': [
        ('time.source', 'timestamp', add_UTC_to_timestamp),
        ('source.ip', 'ip'),
        ('source.port', 'port'),
    ],
    'optional_fields': [
        ('source.asn', 'asn'),
        ('source.geolocation.cc', 'geo'),
        ('source.geolocation.region', 'region'),
        ('source.geolocation.city', 'city'),
        ('source.reverse_dns', 'hostname'),
        ('protocol.application', 'protocol'),
        ('destination.ip', 'dst_ip'),
        ('destination.port', 'dst_port'),
        ('destination.asn', 'dst_asn'),
        ('destination.geolocation.cc', 'dst_geo'),
        ('destination.fqdn', 'dst_dns', validate_fqdn),
        ('extra.', 'type', validate_to_none),
        ('extra.', 'naics', invalidate_zero),
        ('extra.', 'sic', invalidate_zero),
        ('extra.', 'sector', validate_to_none),
        ('extra.destination.sector', 'dst_sector', validate_to_none),
        ('extra.', 'public_source', validate_to_none),
        ('extra.', 'sensorid', validate_to_none),
        ('extra.', 'state', validate_to_none),
        ('extra.', 'slave_id', validate_to_none),
        ('extra.', 'function_code', convert_int),
        ('extra.', 'request', validate_to_none),
        ('extra.', 'response', convert_int),
    ],
    'constant_fields': {
        'classification.taxonomy': 'information gathering',
        'classification.type': 'scanner',
        'classification.identifier': 'ics',
    }
}

# https://www.shadowserver.org/wiki/pmwiki.php/Services/Open-Ubiquiti
<<<<<<< HEAD
accessible_uds = {
=======
accessible_ubiquity_discovery_service = {
>>>>>>> 43f8fc76
    'required_fields': [
        ('time.source', 'timestamp', add_UTC_to_timestamp),
        ('source.ip', 'ip'),
        ('source.port', 'port'),
    ],
    'optional_fields': [
        ('protocol.transport', 'protocol'),
        ('source.reverse_dns', 'hostname'),
        ('extra.', 'tag'),
        ('source.asn', 'asn'),
        ('source.geolocation.cc', 'geo'),
        ('source.geolocation.region', 'region'),
        ('source.geolocation.city', 'city'),
        ('extra.', 'naics', invalidate_zero),
        ('extra.', 'sic', invalidate_zero),
        ('extra.mac_address', 'mac', validate_to_none),
<<<<<<< HEAD
        ('extra.name', 'radioname', validate_to_none),
=======
        ('extra.radio_name', 'radioname', validate_to_none),
>>>>>>> 43f8fc76
        ('extra.', 'essid', validate_to_none),
        ('extra.model', 'modelshort', validate_to_none),
        ('extra.model_full', 'modelfull', validate_to_none),
        ('extra.firmwarerev', 'firmware', validate_to_none),
        ('extra.response_size', 'size', convert_int),
    ],
    'constant_fields': {
        'classification.taxonomy': 'vulnerable',
        'classification.type': 'vulnerable service',
        'classification.identifier': 'accessible-ubiquiti-discovery-service',
    }
}<|MERGE_RESOLUTION|>--- conflicted
+++ resolved
@@ -59,11 +59,7 @@
         "Accessible-Rsync": accessible_rsync,
         "Accessible-SMB": accessible_smb,
         "Accessible-Telnet": accessible_telnet,
-<<<<<<< HEAD
-        "Accessible-Ubiquiti-Discovery-Service": accessible_uds,
-=======
         "Accessible-Ubiquiti-Discovery-Service": accessible_ubiquity_discovery_service,
->>>>>>> 43f8fc76
         "Accessible-VNC": accessible_vnc,
         "Amplification-DDoS-Victim": amplification_ddos_victim,
         "Blacklisted-IP": blacklisted_ip,
@@ -2092,11 +2088,7 @@
 }
 
 # https://www.shadowserver.org/wiki/pmwiki.php/Services/Open-Ubiquiti
-<<<<<<< HEAD
-accessible_uds = {
-=======
 accessible_ubiquity_discovery_service = {
->>>>>>> 43f8fc76
     'required_fields': [
         ('time.source', 'timestamp', add_UTC_to_timestamp),
         ('source.ip', 'ip'),
@@ -2113,11 +2105,7 @@
         ('extra.', 'naics', invalidate_zero),
         ('extra.', 'sic', invalidate_zero),
         ('extra.mac_address', 'mac', validate_to_none),
-<<<<<<< HEAD
-        ('extra.name', 'radioname', validate_to_none),
-=======
         ('extra.radio_name', 'radioname', validate_to_none),
->>>>>>> 43f8fc76
         ('extra.', 'essid', validate_to_none),
         ('extra.model', 'modelshort', validate_to_none),
         ('extra.model_full', 'modelfull', validate_to_none),
