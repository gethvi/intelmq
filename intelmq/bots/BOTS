{
    "Collector": {
        "Fileinput": {
            "description": "Fileinput collector fetches data from a file.",
            "module": "intelmq.bots.collectors.file.collector_file",
            "parameters": {
                "delete_file": false,
                "feed": "FileCollector",
                "provider": "",
                "path": "/tmp/",
                "postfix": ".csv",
                "rate_limit": 300
            }
        },
        "Generic Mail Attachment Fetcher": {
            "description": "Monitor IMAP mailboxes and retrieve mail attachments",
            "module": "intelmq.bots.collectors.mail.collector_mail_attach",
            "parameters": {
                "attach_regex": "csv.zip",
                "attach_unzip": true,
                "feed": "",
                "provider": "",
                "folder": "INBOX",
                "mail_host": "<host>",
                "mail_password": "<password>",
                "mail_ssl": true,
                "mail_user": "<user>",
                "rate_limit": 60,
                "subject_regex": "<subject>"
            }
        },
        "Generic Mail URL Fetcher": {
            "description": "Monitor IMAP mailboxes and fetch files from URLs contained in mail bodies",
            "module": "intelmq.bots.collectors.mail.collector_mail_url",
            "parameters": {
                "feed": "",
                "provider": "",
                "folder": "INBOX",
                "http_password": null,
                "http_username": null,
                "mail_host": "<host>",
                "mail_password": "<password>",
                "mail_ssl": true,
                "mail_user": "<user>",
                "rate_limit": 60,
                "subject_regex": "<subject>",
                "url_regex": "http://",
                "ssl_client_certificate": null
            }
        },
        "Generic URL Fetcher": {
            "description": "Generic URL Fetcher is the bot responsible to get the report from an URL.",
            "module": "intelmq.bots.collectors.http.collector_http",
            "parameters": {
                "feed": "",
                "provider": "",
                "http_url": "<insert url of feed>",
                "http_username": null,
                "http_password": null,
                "ssl_client_certificate": null,
                "rate_limit": 3600
            }
        },
        "Generic URL Stream Fetcher": {
            "description": "Opens a streaming connection to the URL and sends the received lines.",
            "module": "intelmq.bots.collectors.http.collector_http_stream",
            "parameters": {
                "feed": "",
                "provider": "",
                "http_url": "<insert url of feed>",
                "http_username": null,
                "http_password": null,
                "ssl_client_certificate": null,
                "strip_lines": true,
                "rate_limit": 3600
            }
        },
        "MISP Generic": {
            "description": "Collect events from a MISP server.",
            "module": "intelmq.bots.collectors.misp.collector",
            "parameters": {
                "feed": "misp_generic",
                "provider": "",
                "misp_key": "<insert MISP Authkey>",
                "misp_tag_processed": "<insert MISP tag for processed events>",
                "misp_tag_to_process": "<insert MISP tag for events to be processed>",
                "misp_url": "<insert url of MISP server (with trailing '/')>",
                "misp_verify": true,
                "rate_limit": 3600
            }
        },
        "Request Tracker": {
            "description": "Request Tracker Collector fetches attachments from an RTIR instance and optionally decrypts them with gnupg.",
            "module": "intelmq.bots.collectors.rt.collector_rt",
            "parameters": {
                "attachment_regex": "\\.csv\\.zip$",
                "feed": "Request Tracker",
                "provider": "",
                "password": "password",
                "rate_limit": 3600,
                "search_not_older_than": null,
                "search_owner": "nobody",
                "search_queue": "Incident Reports",
                "search_status": "new",
                "search_subject_like": "Report",
                "set_status": "open",
                "take_ticket": true,
                "unzip_attachment": true,
                "uri": "http://localhost/rt/REST/1.0",
                "url_regex": "https://dl.shadowserver.org/[a-zA-Z0-9?_-]*",
                "user": "intelmq",
                "http_username": null,
                "http_password": null,
                "ssl_client_certificate": null
            }
        },
        "XMPP collector": {
            "description": "This bot can connect to an XMPP Server and one room, in order to receive reports from it. TLS is used by default. rate_limit is ineffective here. Bot can either pass the body or the whole event.",
            "module": "intelmq.bots.collectors.xmpp.collector",
            "parameters": {
                "ca_certs": "/etc/ssl/certs/ca-certificates.crt",
                "feed": "XMPP",
                "provider": "",
                "pass_full_xml": false,
                "rate_limit": 3600,
                "strip_message": true,
                "xmpp_user": "<xmpp username>",
                "xmpp_server": "<xmpp server>",
                "xmpp_password": "<xmpp password>",
                "xmpp_room": null,
                "xmpp_room_nick": null,
                "xmpp_room_password": null,
                "xmpp_userlist": null,
                "xmpp_whitelist_mode": false,
                "use_muc": false
            }
        },
        "AlienVault OTX": {
            "description": "AlienVault OTX Collector is the bot responsible to get the report through the API. Report could vary according to subscriptions.",
            "module": "intelmq.bots.collectors.alienvault_otx.collector",
            "parameters": {
                "api_key": "<insert your api key>",
                "feed": "AlienVault OTX",
                "provider": "AlienVault",
                "rate_limit": 3600
            }
        },
        "Blueliv Crimeserver": {
            "description": "Blueliv Crimeserver Collector is the bot responsible to get the report through the API.",
            "module": "intelmq.bots.collectors.blueliv.collector_crimeserver",
            "parameters": {
                "api_key": "<insert your api key>",
                "feed": "Blueliv Crimeserver",
                "provider": "Blueliv",
                "rate_limit": 3600
            }
        },
        "Microsoft Azure": {
            "description": "",
            "module": "intelmq.bots.collectors.microsoft.collector_azure",
            "parameters": {
                "account_name": "",
                "account_key": "",
                "delete": true,
                "feed": "",
                "provider": "microsoft",
                "rate_limit": 3600
            }
        },
        "N6stomp": {
            "description": "N6 Collector - CERT.pl's N6 Collector - N6 feed via STOMP interface. Note that rate_limit does not apply for this bot as it is waiting for messages on a stream.",
            "module": "intelmq.bots.collectors.n6.collector_stomp",
            "parameters": {
                "exchange": "<INSERT your exchange point as given by CERT.pl>",
                "feed": "n6stomp",
                "provider": "N6",
                "port": 61614,
                "server": "n6stream.cert.pl",
                "ssl_ca_certificate": "<insert path to CA file for CERT.pl's n6>",
                "ssl_client_certificate": "<insert path to client cert file for CERT.pl's n6>",
                "ssl_client_certificate_key": "<insert path to client cert key file for CERT.pl's n6>"
            }
        }
    },
    "Parser": {
        "Abuse.ch Domain": {
            "description": "Abuse.ch Domain Parser is the bot responsible to parse the report and sanitize the information.",
            "module": "intelmq.bots.parsers.abusech.parser_domain",
            "parameters": {}
        },
        "Abuse.ch IP": {
            "description": "Abuse.ch IP Parser is the bot responsible to parse the report and sanitize the information.",
            "module": "intelmq.bots.parsers.abusech.parser_ip",
            "parameters": {}
        },
        "Abuse.ch Ransomware": {
            "description": "Abuse.ch Ransomware Parser is the bot responsible to parse the report and sanitize the information.",
            "module": "intelmq.bots.parsers.abusech.parser_ransomware",
            "parameters": {}
        },
        "AlienVault": {
            "description": "AlienVault Parser is the bot responsible to parse the report and sanitize the information.",
            "module": "intelmq.bots.parsers.alienvault.parser",
            "parameters": {}
        },
        "AlienVault OTX": {
            "description": "AlienVault Parser is the bot responsible to parse the report and sanitize the information.",
            "module": "intelmq.bots.parsers.alienvault.parser_otx",
            "parameters": {}
        },
        "Autoshun": {
            "description": "Autoshun Parser is the bot responsible to parse the report and sanitize the information.",
            "module": "intelmq.bots.parsers.autoshun.parser",
            "parameters": {}
        },
        "Bambenek": {
            "description": "Bambenek parser is the bot responsible to parse and and sanatize the information from the feeds available from Bambenek.",
            "module": "intelmq.bots.parsers.bambenek.parser",
            "parameters": {}
        },
        "Bitcash Blocklist Feed": {
            "description": "Bitcash Blocklist parser is the bot responsible to parse and sanitize the information.",
            "module": "intelmq.bots.parsers.bitcash.parser",
            "parameters": {}
        },
        "AnubisNetworks Cyberfeed Stream": {
            "description": "Parsers single JSON-events from AnubisNetworks Cyberfeed stream.",
            "module": "intelmq.bots.parsers.anubisnetworks.parser",
            "parameters": {}
        },
        "Blocklist.de": {
            "description": "BlockList.DE Parser is the bot responsible to parse the report and sanitize the information.",
            "module": "intelmq.bots.parsers.blocklistde.parser",
            "parameters": {}
        },
        "Blueliv Crimeserver": {
            "description": "Blueliv Crimeserver Parser is the bot responsible to parse the report and sanitize the information.",
            "module": "intelmq.bots.parsers.blueliv.parser_crimeserver",
            "parameters": {}
        },
        "CI Army": {
            "description": "CI Army Parser is the bot responsible to parse the report and sanitize the information.",
            "module": "intelmq.bots.parsers.ci_army.parser",
            "parameters": {}
        },
        "CleanMX": {
            "description": "CleanMX Parser is the bot responsible to parse the report and sanitize the information.",
            "module": "intelmq.bots.parsers.cleanmx.parser",
            "parameters": {}
        },
        "Cymru Full Bogons": {
            "description": "Cymru Full Bogons Parser is the bot responsible to parse the report and sanitize the information.",
            "module": "intelmq.bots.parsers.cymru_full_bogons.parser",
            "parameters": {}
        },
        "DShield AS": {
            "description": "DShield AS Parser is the bot responsible to parse the report and sanitize the information.",
            "module": "intelmq.bots.parsers.dshield.parser_asn",
            "parameters": {}
        },
        "DShield Block": {
            "description": "DShield Block Parser is the bot responsible to parse the report and sanitize the information.",
            "module": "intelmq.bots.parsers.dshield.parser_block",
            "parameters": {}
        },
        "DShield Suspicious Domains": {
            "description": "DShield Suspicious Domains Parser is the bot responsible to parse the report and sanitize the information.",
            "module": "intelmq.bots.parsers.dshield.parser_domain",
            "parameters": {}
        },
        "Danger Rulez": {
            "description": "Danger Rulez Parser is the bot responsible to parse the report and sanitize the information.",
            "module": "intelmq.bots.parsers.danger_rulez.parser",
            "parameters": {}
        },
        "Dataplane Feeds": {
            "description": "Dataplane Parser is the bot responsible to parse the Dataplane reports and sanitize the information.",
            "module": "intelmq.bots.parsers.dataplane.parser",
            "parameters": {}
        },
        "DynDNS ponmocup Domains": {
            "description": "Dyn Parser is the bot responsible to parse the report and sanitize the information.",
            "module": "intelmq.bots.parsers.dyn.parser",
            "parameters": {}
        },
        "Fraunhofer DGA": {
            "description": "Fraunhofer DGA Parser is the bot responsible to parse the report and sanitize the information.",
            "module": "intelmq.bots.parsers.fraunhofer.parser_dga",
            "parameters": {}
        },
        "Generic CSV": {
            "description": "Generic CSV Parser is a generic bot configurable to parse different csv collected files. Ignoring lines starting with character #. URLs without protocal can be prefixed with a default value.",
            "module": "intelmq.bots.parsers.generic.parser_csv",
            "parameters": {
                "columns": [
                    "",
                    "source.fqdn"
                ],
                "column_regex_search": {},
                "default_url_protocol": "http://",
                "delimiter": ",",
                "skip_header": true,
                "time_format": null,
                "type": "c&c",
                "type_translation": null
            }
        },
        "HpHosts": {
            "description": "HpHosts Parser is the bot responsible to parse the report and sanitize the information.",
            "module": "intelmq.bots.parsers.hphosts.parser",
            "parameters": {
                "error_log_message": false
            }
        },
        "JSON": {
            "description": "JSON Parser converts from a JSON-String into an Event",
            "module": "intelmq.bots.parsers.json.parser",
            "parameters": {
                "splitlines": false
            }
        },
        "MISP": {
            "description": "MISP event parser.",
            "module": "intelmq.bots.parsers.misp.parser",
            "parameters": {}
        },
        "Malc0de": {
            "description": "Malc0de Parser is the bot responsible to parse the IP Blacklist and either Windows Format or Bind Format reports and sanitize the information.",
            "module": "intelmq.bots.parsers.malc0de.parser",
            "parameters": {}
        },
        "Malware Domain List": {
            "description": "Malware Domain List Parser is the bot responsible to parse the report and sanitize the information.",
            "module": "intelmq.bots.parsers.malwaredomainlist.parser",
            "parameters": {}
        },
        "Malware Domains": {
            "description": "Malware Domains Parser is the bot responsible to parse the report and sanitize the information.",
            "module": "intelmq.bots.parsers.malwaredomains.parser",
            "parameters": {}
        },
        "MalwarePatrol Dans Guardian": {
            "description": "MalwarePatrol Dans Guardian Parser is the bot responsible to parse the report and sanitize the information.",
            "module": "intelmq.bots.parsers.malwarepatrol.parser_dansguardian",
            "parameters": {}
        },
        "N6Stomp": {
            "description": "N6 Collector - CERT.pl's N6 Parser - N6 feed via STOMP interface",
            "module": "intelmq.bots.parsers.n6.parser_n6stomp",
            "parameters": {}
        },
        "Netlab 360": {
            "description": "Netlab 360 Parser is the bot responsible to parse the DGA and Magnitude reports and sanitize the information.",
            "module": "intelmq.bots.parsers.netlab_360.parser",
            "parameters": {}
        },
        "Nothink": {
            "description": "Nothink Feed Parser is the bot responsible to parse the SNMP, SSH, Telnet, and DNS Attack reports and sanitize the information.",
            "module": "intelmq.bots.parsers.nothink.parser",
            "parameters": {}
        },
        "OpenBL": {
            "description": "OpenBL Parser is the bot responsible to parse the report and sanitize the information.",
            "module": "intelmq.bots.parsers.openbl.parser",
            "parameters": {}
        },
        "OpenPhish": {
            "description": "OpenPhish Parser is the bot responsible to parse the report and sanitize the information.",
            "module": "intelmq.bots.parsers.openphish.parser",
            "parameters": {}
        },
        "PhishTank": {
            "description": "PhishTank Parser is the bot responsible to parse the report and sanitize the information.",
            "module": "intelmq.bots.parsers.phishtank.parser",
            "parameters": {}
        },
        "Proxyspy": {
            "description": "Proxyspy Parser is the bot responsible to parse the Proxyspy report and sanitize the information.",
            "module": "intelmq.bots.parsers.proxyspy.parser",
            "parameters": {}
        },
        "ShadowServer": {
            "description": "ShadowServer Parser is a bot capable of parsing all shadowserver feeds, depending on configuration files. Parameter 'feedname' is used as identifier to chose the correct mapping.",
            "module": "intelmq.bots.parsers.shadowserver.parser",
            "parameters": {
                "feedname": "",
                "overwrite": true
            }
        },
        "Spamhaus CERT": {
            "description": "Spamhaus CERT Parser is the bot responsible to parse the report and sanitize the information.",
            "module": "intelmq.bots.parsers.spamhaus.parser_cert",
            "parameters": {}
        },
        "Spamhaus Drop": {
            "description": "Spamhaus Drop Parser is the bot responsible to parse the DROP, EDROP, DROPv6, and ASN-DROP reports and sanitize the information.",
            "module": "intelmq.bots.parsers.spamhaus.parser_drop",
            "parameters": {}
        },
        "Taichung": {
            "description": "Taichung Parser is the bot responsible to parse the report and sanitize the information.",
            "module": "intelmq.bots.parsers.taichung.parser",
            "parameters": {
                "error_log_message": false
            }
        },
        "Turris Greylist": {
            "description": "Turris Greylist Parser is the bot responsible to parse the report and sanitize the information.",
            "module": "intelmq.bots.parsers.turris.parser",
            "parameters": {}
        },
        "URLVir": {
            "description": "URLVir Parser is the bot responsible to parse the Export Hosts and Export IP Addresses reports and sanitize the information.",
            "module": "intelmq.bots.parsers.urlvir.parser",
            "parameters": {}
        },
        "VXVault": {
            "description": "VXVault Parser is the bot responsible to parse the report and sanitize the information.",
            "module": "intelmq.bots.parsers.vxvault.parser",
            "parameters": {}
        }
    },
    "Expert": {
        "ASN Lookup": {
            "description": "ASN Lookup is the bot responsible to add ASN and BGP information from Route Views Project to the events.",
            "module": "intelmq.bots.experts.asn_lookup.expert",
            "parameters": {
                "database": "/opt/intelmq/var/lib/bots/asn_lookup/ipasn.dat"
            }
        },
        "Abusix": {
            "description": "Abusix is the bot resposible to get the correspondent abuse contact from source IP and destination IP of the events",
            "module": "intelmq.bots.experts.abusix.expert",
            "parameters": {
                "redis_cache_db": "5",
                "redis_cache_host": "127.0.0.1",
                "redis_cache_port": "6379",
                "redis_cache_password": null,
                "redis_cache_ttl": "86400"
            }
        },
        "CERT.at Contact Database": {
            "description": "Cert.at Contact Database is the bot responsible to get CERT. Set filter to true if you want to filter out events for cert.at. Set add_cc to true if you want to overwrite an existing CC value.",
            "module": "intelmq.bots.experts.certat_contact.expert",
            "parameters": {
                "filter": false,
                "http_verify_cert": true,
                "overwrite_cc": false
            }
        },
        "Cymru Whois": {
            "description": "Cymry Whois (IP to ASN) is the bot responsible to add network information to the events (BGP, ASN, AS Name, Country, etc..).",
            "module": "intelmq.bots.experts.cymru_whois.expert",
            "parameters": {
                "redis_cache_db": "5",
                "redis_cache_host": "127.0.0.1",
                "redis_cache_port": "6379",
                "redis_cache_password": null,
                "redis_cache_ttl": "86400"
            }
        },
        "Deduplicator": {
            "description": "Deduplicator is the bot responsible for detection and removal of duplicate messages. Messages get cached for <redis_cache_ttl> seconds. If found in the cache, it is assumed to be a duplicate.",
            "module": "intelmq.bots.experts.deduplicator.expert",
            "parameters": {
                "filter_keys": "raw,time.observation",
                "filter_type": "blacklist",
                "redis_cache_db": "6",
                "redis_cache_host": "127.0.0.1",
                "redis_cache_port": "6379",
                "redis_cache_password": null,
                "redis_cache_ttl": "86400"
            }
        },
        "Field Reducer": {
            "description": "The field reducer bot is capable of removing fields from events.",
            "module": "intelmq.bots.experts.field_reducer.expert",
            "parameters": {
                "type": "<whitelist/blacklist>",
                "keys": "<list of field names>"
            }
        },
        "Filter": {
            "description": "Filters out events depending on bot parameters specification (filter_key, filter_value, filter_action)",
            "module": "intelmq.bots.experts.filter.expert",
            "parameters": {
                "filter_action": "<keep/drop>",
                "filter_key": "<source.geolocation.cc>",
                "filter_regex": "",
                "filter_value": "<PT>"
            }
        },
        "Generic DB Lookup": {
            "description": "Fetches data from a database.",
            "module": "intelmq.bots.experts.generic_db_lookup.expert",
            "parameters": {
                "database": "intelmq",
                "host": "localhost",
                "match_fields": {
                    "source.asn": "asn"
                },
                "overwrite": false,
                "password": "<password>",
                "port": "5432",
                "replace_fields": {
                    "contact": "source.abuse_contact",
                    "note": "comment"
                },
                "sslmode": "require",
                "table": "contacts",
                "user": "intelmq"
            }
        },
        "Gethostbyname": {
            "description": "fqdn2ip is the bot responsible to parsing the ip from the fqdn.",
            "module": "intelmq.bots.experts.gethostbyname.expert",
            "parameters": {}
        },
        "MaxMind GeoIP": {
            "description": "MaxMind GeoIP is the bot responsible for adding geolocation information to events (Country, City, Longitude, Latitude, etc..)",
            "module": "intelmq.bots.experts.maxmind_geoip.expert",
            "parameters": {
                "database": "/opt/intelmq/var/lib/bots/maxmind_geoip/GeoLite2-City.mmdb"
            }
        },
        "Modify": {
            "description": "Modify bot can make nearly arbitrary changes to event's fields based on regex-rules on different values. See docs/Bots.md for some examples.",
            "module": "intelmq.bots.experts.modify.expert",
            "parameters": {
                "configuration_path": "/opt/intelmq/var/lib/bots/modify/modify.conf"
            }
        },
        "RFC 1918": {
            "description": "RFC 1918 removes fields or discards events if an ip or domain is invalid (invalid, local, reserved, documentation). IP, FQDN and URL field names are supported.",
            "module": "intelmq.bots.experts.rfc1918.expert",
            "parameters": {
                "fields": "destination.ip,source.ip,source.url",
                "policy": "del,drop,drop"
            }
        },
        "RIPENCC": {
            "description": "RIPENCC is the bot resposible to get the correspondent abuse contact from source IP and destination IP of the events. RIPEstat documentation: https://stat.ripe.net/docs/data_api ",
            "module": "intelmq.bots.experts.ripencc_abuse_contact.expert",
            "parameters": {
                "query_ripe_db_asn": true,
                "query_ripe_db_ip": true,
                "query_ripe_stat": true,
                "redis_cache_db": "5",
                "redis_cache_host": "127.0.0.1",
                "redis_cache_port": "6379",
                "redis_cache_password": null,
                "redis_cache_ttl": "86400"
            }
        },
        "Reverse DNS": {
            "description": "Reverse DNS is the bot resposible to get the correspondent domain name source IP and destination IP of the events",
            "module": "intelmq.bots.experts.reverse_dns.expert",
            "parameters": {
                "redis_cache_db": "7",
                "redis_cache_host": "127.0.0.1",
                "redis_cache_port": "6379",
                "redis_cache_password": null,
                "redis_cache_ttl": "86400",
                "cache_ttl_invalid_response": "60"
            }
        },
        "Taxonomy": {
            "description": "Taxonomy is the bot responsible to apply the eCSIRT Taxonomy to all events.",
            "module": "intelmq.bots.experts.taxonomy.expert",
            "parameters": {}
        },
        "Tor Nodes": {
            "description": "Tor Nodes is the bot responsible to check if an IP is an Tor Exit Node.",
            "module": "intelmq.bots.experts.tor_nodes.expert",
            "parameters": {
                "database": "/opt/intelmq/var/lib/bots/tor_nodes/tor_nodes.dat",
                "overwrite": false
            }
        },
        "url2fqdn": {
            "description": "url2fqdn is the bot responsible to parsing the fqdn from the url.",
            "module": "intelmq.bots.experts.url2fqdn.expert",
            "parameters": {
                "overwrite": false
            }
        }
    },
    "Output": {
        "AMQP Topic": {
            "description": "AMQP Topic is the bot responsible to send events to a AMQP topic exchange.",
            "module": "intelmq.bots.outputs.amqptopic.output",
            "parameters": {
                "connection_attempts": 3,
                "connection_heartbeat": 3600,
                "connection_host": "127.0.0.1",
                "connection_port": 5672,
                "connection_vhost": "<your virtual host>",
                "content_type": "application/json",
                "delivery_mode": 2,
                "exchange_durable": true,
                "exchange_name": "<your exchange name>",
                "exchange_type": "topic",
                "keep_raw_field": false,
                "password": "<your amqp password>",
                "require_confirmation": true,
                "routing_key": "<your routing key>",
                "username": "<your amqp username>"
            }
        },
        "Elasticsearch": {
            "description": "Elasticsearch is the bot responsible to send events to a elasticsearch.",
            "module": "intelmq.bots.outputs.elasticsearch.output",
            "parameters": {
                "elastic_host": "127.0.0.1",
                "elastic_port": 9200,
                "elastic_index": "intelmq",
                "elastic_doctype": "events",
                "flatten_fields": "extra",
                "replacement_char": "_"
            }
        },
        "File": {
            "description": "File is the bot responsible to send events to a file.",
            "module": "intelmq.bots.outputs.file.output",
            "parameters": {
                "file": "/opt/intelmq/var/lib/bots/file-output/events.txt",
                "hierarchical_output": false
            }
        },
        "MongoDB": {
            "description": "MongoDB is the bot responsible to send events to a MongoDB database.",
            "module": "intelmq.bots.outputs.mongodb.output",
            "parameters": {
                "collection": "<collection>",
                "database": "<database>",
                "db_user": null,
                "db_pass": null,
                "hierarchical_output": true,
                "host": "localhost",
                "port": "27017"
            }
        },
        "PostgreSQL": {
            "description": "PostgreSQL is the bot responsible to send events to a PostgreSQL Database. When activating autocommit, transactions are not used: http://initd.org/psycopg/docs/connection.html#connection.autocommit",
            "module": "intelmq.bots.outputs.postgresql.output",
            "parameters": {
                "autocommit": true,
                "database": "intelmq-events",
                "host": "localhost",
                "password": "<password>",
                "port": "5432",
                "sslmode": "require",
                "table": "events",
                "user": "intelmq"
            }
        },
        "REST API": {
            "description": "REST API is the bot responsible to send events to a REST API listener through POST.",
            "module": "intelmq.bots.outputs.restapi.output",
            "parameters": {
                "auth_token": "<token>",
                "auth_token_name": "<token name>",
                "auth_type": "<http_basic_auth/http_header>",
                "hierarchical_output": false,
                "host": "<host>",
                "use_json": true
            }
        },
        "Redis": {
            "description": "Redis is the bot responsible to send events to a Redis server.",
            "module": "intelmq.bots.outputs.redis.output",
            "parameters": {
                "redis_db": 2,
                "redis_password": "<password>",
                "redis_queue": "external-redis-queue",
                "redis_server_ip": "127.0.0.1",
                "redis_server_port": 6379,
                "redis_timeout": 50000
            }
        },
<<<<<<< HEAD
        "SMTP": {
            "description": "Sends single events via SMTP.",
            "module": "intelmq.bots.outputs.smtp.output",
            "parameters": {
                "fieldnames": "classification.taxonomy,classification.type,classification.identifier,source.ip,source.asn,source.port",
                "mail_from": "cert@localhost",
                "mail_to": "{ev[source.abuse_contact]}",
                "smtp_host": "localhost",
                "smtp_password": null,
                "smtp_port": null,
                "smtp_username": null,
                "ssl": false,
                "starttls": true,
                "subject": "Incident in your AS {ev[source.asn]}",
                "text": "Dear network owner,\\n\\nWe have been informed that the following device might have security problems.\\n\\nYour localhost CERT"
=======
        "Stomp": {
            "description": "Sends event via the STMOP protocol.",
            "module": "intelmq.bots.outputs.stomp.output",
            "parameters": {
                "exchange": "/exchange/_push",
                "heartbeat": 60000,
                "port": 61614,
                "server": "127.0.0.1",
                "ssl_ca_certificate": "<insert path to CA file>",
                "ssl_client_certificate": "<insert path to client cert file>",
                "ssl_client_certificate_key": "<insert path to client cert key file>"
>>>>>>> 92a9f01f
            }
        },
        "TCP": {
            "description": "TCP is the bot responsible to send events to a tcp port (Splunk, ElasticSearch, etc..).",
            "module": "intelmq.bots.outputs.tcp.output",
            "parameters": {
                "ip": "<ip>",
                "hierarchical_output": false,
                "port": "<port>",
                "separator": "\n"
            }
        },
        "UDP": {
            "description": "UDP is a simple UDP bot responsible to send events to a udp port (e.g.: syslog daemon). For more explanations about the parameters field, checkout out the README.md",
            "module": "intelmq.bots.outputs.udp.output",
            "parameters": {
                "field_delimiter": "|",
                "format": "<json/delimited> read README.md",
                "header": "<header text>",
                "keep_raw_field": false,
                "udp_host": "localhost",
                "udp_port": "<port>"
            }
        },
        "XMPP": {
            "description": "XMPP is the bot responsible to send events to an XMPP server.",
            "module": "intelmq.bots.outputs.xmpp.output",
            "parameters": {
                "ca_certs": "/etc/ssl/certs/ca-certificates.crt",
                "hierarchical_output": false,
                "xmpp_user": "<xmpp username>",
                "xmpp_server": "<xmpp server>",
                "xmpp_password": "<xmpp password>",
                "xmpp_to_user": "<destination username>",
                "xmpp_to_server": "<destination server>",
                "xmpp_room": null,
                "xmpp_room_nick": null,
                "xmpp_room_password": null,
                "use_muc": false
            }
        }
    }
}<|MERGE_RESOLUTION|>--- conflicted
+++ resolved
@@ -678,7 +678,6 @@
                 "redis_timeout": 50000
             }
         },
-<<<<<<< HEAD
         "SMTP": {
             "description": "Sends single events via SMTP.",
             "module": "intelmq.bots.outputs.smtp.output",
@@ -694,7 +693,8 @@
                 "starttls": true,
                 "subject": "Incident in your AS {ev[source.asn]}",
                 "text": "Dear network owner,\\n\\nWe have been informed that the following device might have security problems.\\n\\nYour localhost CERT"
-=======
+            }
+        },
         "Stomp": {
             "description": "Sends event via the STMOP protocol.",
             "module": "intelmq.bots.outputs.stomp.output",
@@ -706,7 +706,6 @@
                 "ssl_ca_certificate": "<insert path to CA file>",
                 "ssl_client_certificate": "<insert path to client cert file>",
                 "ssl_client_certificate_key": "<insert path to client cert key file>"
->>>>>>> 92a9f01f
             }
         },
         "TCP": {
