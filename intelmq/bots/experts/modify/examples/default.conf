[
    {
        "rulename": "Abuse.ch zeus",
        "if": {
            "feed.url": ".*zeustracker.*download=.*$",
            "classification.identifier": "",
            "feed.name": "^Abuse.ch$"
        },
        "then": {
            "classification.identifier": "zeus"
        }
    },
    {
        "rulename": "Abuse.ch feodo",
        "if": {
            "feed.url": ".*feodotracker.*download=.*$",
            "classification.identifier": "",
            "feed.name": "^Abuse.ch$"
        },
        "then": {
            "classification.identifier": "feodo"
        }
    },
    {
        "rulename": "Dragon Research Group vncprobe",
        "if": {
            "feed.url": "vncprobe.txt$",
            "classification.identifier": "",
            "feed.name": "^Dragon Research Group$"
        },
        "then": {
            "classification.identifier": "vncprobe"
        }
    },
    {
        "rulename": "Spamhaus Cert",
        "if": {
            "classification.identifier": "",
            "feed.name": "^Spamhaus Cert$"
        },
        "then": {
            "classification.identifier": "{msg[malware.name]}"
        }
    },
    {
        "rulename": "Dragon Research Group default",
        "if": {
            "classification.identifier": "",
            "feed.name": "^Dragon Research Group$"
        },
        "then": {
            "classification.identifier": "{msg[malware.name]}"
        }
    },
    {
        "rulename": "Standard Protocols http",
        "if": {
            "source.port": "^(80|443)$"
        },
        "then": {
            "protocol.application": "http",
            "protocol.transport": "tcp"
        }
    },
    {
        "rulename": "Fraunhofer DGA",
        "if": {
            "classification.identifier": "",
            "feed.name": "^Fraunhofer DGA$"
        },
        "then": {
            "classification.identifier": "dga"
        }
    },
    {
        "rulename": "Blocklist.de imap",
        "if": {
            "feed.url": "imap.txt$",
            "classification.identifier": "",
            "feed.name": "^BlockList\\.de$"
        },
        "then": {
            "classification.identifier": "imap"
        }
    },
    {
        "rulename": "Blocklist.de bots",
        "if": {
            "feed.url": "bots.txt$",
            "classification.identifier": "",
            "feed.name": "^BlockList\\.de$"
        },
        "then": {
            "classification.identifier": "spam"
        }
    },
    {
        "rulename": "Blocklist.de bruteforcelogin",
        "if": {
            "feed.url": "bruteforcelogin.txt$",
            "classification.identifier": "",
            "feed.name": "^BlockList\\.de$"
        },
        "then": {
            "classification.identifier": "http"
        }
    },
    {
        "rulename": "Blocklist.de strongip",
        "if": {
            "feed.url": "strongips.txt$",
            "classification.identifier": "",
            "feed.name": "^BlockList\\.de$"
        },
        "then": {
            "classification.identifier": "blacklist"
        }
    },
    {
        "rulename": "Blocklist.de ssh",
        "if": {
            "feed.url": "ssh.txt$",
            "classification.identifier": "",
            "feed.name": "^BlockList\\.de$"
        },
        "then": {
            "classification.identifier": "ssh"
        }
    },
    {
        "rulename": "Blocklist.de smtp",
        "if": {
            "feed.url": "mail.txt$",
            "classification.identifier": "",
            "feed.name": "^BlockList\\.de$"
        },
        "then": {
            "classification.identifier": "smtp"
        }
    },
    {
        "rulename": "Blocklist.de http",
        "if": {
            "feed.url": "apache.txt$",
            "classification.identifier": "",
            "feed.name": "^BlockList\\.de$"
        },
        "then": {
            "classification.identifier": "http"
        }
    },
    {
        "rulename": "Blocklist.de irc",
        "if": {
            "feed.url": "irc.txt$",
            "classification.identifier": "",
            "feed.name": "^BlockList\\.de$"
        },
        "then": {
            "classification.identifier": "irc"
        }
    },
    {
        "rulename": "Blocklist.de ftp",
        "if": {
            "feed.url": "ftp.txt$",
            "classification.identifier": "",
            "feed.name": "^BlockList\\.de$"
        },
        "then": {
            "classification.identifier": "ftp"
        }
    },
    {
        "rulename": "Blocklist.de sip",
        "if": {
            "feed.url": "sip.txt$",
            "classification.identifier": "",
            "feed.name": "^BlockList\\.de$"
        },
        "then": {
            "classification.identifier": "sip"
        }
<<<<<<< HEAD
=======
    },
    {
        "rulename": "securityscorecard",
        "if": {
            "malware.name": "securityscorecard-(.*)$"
        },
        "then": {
            "classification.identifier": "{matches[malware.name][1]}"
        }
    },
    {
        "rulename": "bitdefender",
        "if": {
            "classification.identifier": "",
            "malware.name": "^bitdefender-(.*)$"
        },
        "then": {
            "classification.identifier": "{matches[malware.name][1]}"
        }
    },
    {
        "rulename": "default",
        "if": {
            "malware.name": ".*",
            "classification.taxonomy": "malicious code",
            "classification.identifier": ""
        },
        "then": {
            "classification.identifier": "{msg[malware.name]}"
        }
>>>>>>> d9b5042f
    }
]<|MERGE_RESOLUTION|>--- conflicted
+++ resolved
@@ -181,8 +181,6 @@
         "then": {
             "classification.identifier": "sip"
         }
-<<<<<<< HEAD
-=======
     },
     {
         "rulename": "securityscorecard",
@@ -213,6 +211,5 @@
         "then": {
             "classification.identifier": "{msg[malware.name]}"
         }
->>>>>>> d9b5042f
     }
 ]