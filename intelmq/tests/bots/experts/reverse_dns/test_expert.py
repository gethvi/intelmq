--- conflicted
+++ resolved
@@ -65,18 +65,6 @@
         self.run_bot()
         self.assertMessageEqual(0, INVALID_PTR_OUT)
 
-<<<<<<< HEAD
-if __name__ == '__main__':
-=======
-    @classmethod
-    def tearDownClass(cls):
-        cache = Cache(test.BOT_CONFIG['redis_cache_host'],
-                      test.BOT_CONFIG['redis_cache_port'],
-                      test.BOT_CONFIG['redis_cache_db'],
-                      test.BOT_CONFIG['redis_cache_ttl'],
-                      )
-        cache.flush()
 
 if __name__ == '__main__':  # pragma: no cover
->>>>>>> ccb5689c
     unittest.main()