# -*- coding: utf-8 -*-

import unittest

import intelmq.lib.test as test
from intelmq.bots.experts.reverse_dns.expert import ReverseDnsExpertBot

EXAMPLE_INPUT = {"__type": "Event",
                 "source.ip": "192.0.43.7",  # icann.org
                 "destination.ip": "192.0.43.8",  # iana.org
                 "time.observation": "2015-01-01T00:00:00+00:00",
                 }
EXAMPLE_OUTPUT = {"__type": "Event",
                  "source.ip": "192.0.43.7",
                  "source.reverse_dns": "icann.org",
                  "destination.ip": "192.0.43.8",
                  "destination.reverse_dns": "icann.org",
                  # manual verfication shows another result:
                  # "destination.reverse_dns": "43-8.any.icann.org",
                  "time.observation": "2015-01-01T00:00:00+00:00",
                  }
EXAMPLE_INPUT6 = {"__type": "Event",
                  "source.ip": "2001:500:88:200::8",  # iana.org
                  "source.reverse_dns": "example.com",
                  "time.observation": "2015-01-01T00:00:00+00:00",
                  }
EXAMPLE_OUTPUT6 = {"__type": "Event",
                   "source.ip": "2001:500:88:200::8",
                   "source.reverse_dns": "iana.org",
                   "time.observation": "2015-01-01T00:00:00+00:00",
                   }
INVALID_PTR_INP = {"__type": "Event",
                   "source.ip": "31.210.115.39",  # PTR is '.'
                   "time.observation": "2015-01-01T00:00:00+00:00",
                   }
INVALID_PTR_OUT = {"__type": "Event",
                   "source.ip": "31.210.115.39",
                   "time.observation": "2015-01-01T00:00:00+00:00",
                   }
INVALID_PTR_INP2 = {"__type": "Event",
                    "source.ip": "5.157.80.221",  # PTR is '5.157.80.221.' and 'aliancys.peopleinc.nl.'
                    "time.observation": "2015-01-01T00:00:00+00:00",
                    }
INVALID_PTR_OUT2 = {"__type": "Event",
                    "source.ip": "5.157.80.221",
                    "source.reverse_dns": "aliancys.peopleinc.nl",
                    "time.observation": "2015-01-01T00:00:00+00:00",
                    }
OVERWRITE_OUT = {"__type": "Event",
                    "source.ip": "192.0.43.7",
                    "source.reverse_dns": "icann.org",
                    "destination.ip": "192.0.43.8",
                    "destination.reverse_dns": "example.net",
                    "time.observation": "2015-01-01T00:00:00+00:00",
                    }


@test.skip_redis()
@test.skip_internet()
class TestReverseDnsExpertBot(test.BotTestCase, unittest.TestCase):
    """
    A TestCase for AbusixExpertBot.
    """

    @classmethod
    def set_bot(cls):
        cls.bot_reference = ReverseDnsExpertBot
        cls.use_cache = True
        cls.sysconfig = {'overwrite': True}

    def test_ipv4_lookup(self):
        self.input_message = EXAMPLE_INPUT
        self.run_bot()
        self.assertMessageEqual(0, EXAMPLE_OUTPUT)

    def test_ipv6_lookup(self):
        self.input_message = EXAMPLE_INPUT6
        self.run_bot()
        self.assertMessageEqual(0, EXAMPLE_OUTPUT6)

    def test_invalid_ptr(self):
        self.input_message = INVALID_PTR_INP
        self.run_bot()
        self.assertMessageEqual(0, INVALID_PTR_OUT)

    def test_invalid_ptr2(self):
        self.input_message = INVALID_PTR_INP2
        self.run_bot()
        self.assertMessageEqual(0, INVALID_PTR_OUT2)

    def test_overwrite(self):
        self.input_message = EXAMPLE_INPUT.copy()
        self.input_message['destination.reverse_dns'] = 'example.net'
<<<<<<< HEAD
        self.sysconfig = {'overwrite' : False}
        self.run_bot()
=======
        self.run_bot(parameters={'overwrite' : False})
>>>>>>> 6843167d
        self.assertMessageEqual(0, OVERWRITE_OUT)


if __name__ == '__main__':  # pragma: no cover
    unittest.main()<|MERGE_RESOLUTION|>--- conflicted
+++ resolved
@@ -91,12 +91,7 @@
     def test_overwrite(self):
         self.input_message = EXAMPLE_INPUT.copy()
         self.input_message['destination.reverse_dns'] = 'example.net'
-<<<<<<< HEAD
-        self.sysconfig = {'overwrite' : False}
-        self.run_bot()
-=======
         self.run_bot(parameters={'overwrite' : False})
->>>>>>> 6843167d
         self.assertMessageEqual(0, OVERWRITE_OUT)
 
 
