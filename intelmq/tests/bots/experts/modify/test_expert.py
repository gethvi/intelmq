--- conflicted
+++ resolved
@@ -72,9 +72,6 @@
                }
 
 INPUT2 = [
-<<<<<<< HEAD
-    {'malware.name': 'citadel certpl'},
-=======
     {'malware.name': 'bitdefender-foreign'},
     {'malware.name': 'bitdefender-pykspa_improved'},
     {'malware.name': 'bitdefender-sumxa'},
@@ -84,32 +81,25 @@
     {'malware.name': 'gameover-zeus-dga'},
     {'malware.name': 'gameover-zeus-peer'},
     {'malware.name': 'gozi2'},
-    {'malware.name': 'Sality_Virus'},
+    {'malware.name': 'sality_virus'},
     {'malware.name': 'salityv3'},
     {'malware.name': 'tinba-dga'},
     {'malware.name': 'urlzone'},
     {'malware.name': 'urlzone2'},
     {'malware.name': 'citadel-b54'},
     {'malware.name': 'caphaw'},
-    {'malware.name': 'b68-zeroaccess-3-ABbit'},
+    {'malware.name': 'b68-zeroaccess-3-abbit'},
     {'malware.name': 'downadup'},
     {'malware.name': 'sality'},
     {'malware.name': 'sality2'},
     {'malware.name': 'xcodeghost'},
-    {'malware.name': 'Citadel certpl'},
->>>>>>> 9996db64
+    {'malware.name': 'citadel certpl'},
     {'malware.name': 'dridex-data'},
     {'malware.name': 'bitdefender-nivdort'},
     {'malware.name': 'securityscorecard-someexample-value'},
-    {'malware.name': 'anyValue'},
+    {'malware.name': 'anyvalue'},
          ]
 OUTPUT2 = [
-<<<<<<< HEAD
-    {'classification.identifier': 'citadel'},
-    {'classification.identifier': 'dridex'},
-    {'malware.name': 'nivdort'},
-    {'malware.name': 'someexample-value'},
-=======
     {'protocol.transport': 'tcp', 'classification.identifier': 'Trojan.Generic'},
     {'protocol.transport': 'tcp', 'classification.identifier': 'Pykspa'},
     {'protocol.transport': 'tcp', 'classification.identifier': 'Dridex'},
@@ -135,8 +125,7 @@
     {'protocol.transport': 'tcp', 'classification.identifier': 'Dridex'},
     {'protocol.transport': 'tcp', 'classification.identifier': 'nivdort'},
     {'protocol.transport': 'tcp', 'classification.identifier': 'someexample-value'},
-    {'protocol.transport': 'tcp', 'classification.identifier': 'anyValue'},
->>>>>>> 9996db64
+    {'protocol.transport': 'tcp', 'classification.identifier': 'anyvalue'},
           ]
 for index in range(len(INPUT2)):
     copy1 = EVENT_TEMPL2.copy()
