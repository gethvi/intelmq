# -*- coding: utf-8 -*-
import os
import unittest

import intelmq.lib.test as test
import intelmq.lib.utils as utils
from intelmq.bots.parsers.spamhaus.parser_cert import SpamhausCERTParserBot


with open(os.path.join(os.path.dirname(__file__), 'cert.txt')) as handle:
    FILE = handle.read()
FILE_LINES = FILE.splitlines()

EXAMPLE_REPORT = {"feed.url": "https://portal.spamhaus.org/cert/api.php?cert="
                              "<CERTNAME>&key=<APIKEY>",
                  'raw': utils.base64_encode(FILE),
                  "__type": "Report",
                  "feed.name": "Spamhaus Cert",
                  "time.observation": "2015-01-01T00:00:00+00:00",
                  }
EVENT_TEMPL = {"feed.url": "https://portal.spamhaus.org/cert/api.php?cert="
                           "<CERTNAME>&",
               "feed.name": "Spamhaus Cert",
               "__type": "Event",
               "classification.type": "botnet drone",
               "time.observation": "2015-01-01T00:00:00+00:00",
               }
EXAMPLE_EVENTS_PARTS = [{'raw': 'MTA5LjEyNi42NC4yLEFTMTI2MzUsQVQsMTQ0MTAwODk3M'
                                'Cxhc3Byb3gsLCwyNSwsdGNw',
                         'source.ip': '109.126.64.2',
                         'source.asn': 12635,
                         'time.source': '2015-08-31T08:16:10+00:00',
                         'malware.name': 'asprox',
                         'destination.port': 25,
                         'source.geolocation.cc': 'AT',
                         'protocol.transport': 'tcp',
                         },
                        {'raw': 'MTA5LjkwLjIzMy4xOSxBUzY4MzAsQVQsMTQ0MTAwODM1M'
                                'SxwYXRjaGVyLGR4eHQuc2lua2hvbGUuZGssMjEyLjIyNy'
                                '4yMC4xOSw4MCwxMDM2LHRjcA==',
                         'source.ip': '109.90.233.19',
                         'source.asn': 6830,
                         'time.source': '2015-08-31T08:05:51+00:00',
                         'malware.name': 'patcher',
                         'destination.port': 80,
                         'destination.fqdn': 'dxxt.sinkhole.dk',
                         'destination.ip': '212.227.20.19',
                         'extra.destination.local_port': 1036,
                         'source.geolocation.cc': 'AT',
                         'protocol.transport': 'tcp',
                         },
                        {'raw': 'MTA5LjkxLjAuMjI3LEFTNjgzMCxBVCwxNDQxMDExNjU3L'
                                'GNvbmZpY2tlciwyMTYuNjYuMTUuMTA5LDIxNi42Ni4xNS'
                                '4xMDksODAsMTQzMCx0Y3A=',
                         'source.ip': '109.91.0.227',
                         'source.asn': 6830,
                         'time.source': '2015-08-31T09:00:57+00:00',
                         'malware.name': 'conficker',
                         'destination.port': 80,
                         'destination.ip': '216.66.15.109',
                         'extra.destination.local_port': 1430,
                         'source.geolocation.cc': 'AT',
                         'protocol.transport': 'tcp',
                         },
                        {'raw': 'MTExLjExMS4xMTEuMTgzLEFTMTExNzgsTFYsMTQ3MTExMTEzOSxpb3RtaXJhaSwtLD8sPyw/LD8=',
                         'source.ip': '111.111.111.183',
                         'source.asn': 11178,
                         'time.source': '2016-08-13T17:58:59+00:00',
                         'malware.name': 'iotmirai',
                         'source.geolocation.cc': 'LV',
                         },
                        {'raw': 'MTExLjExMS4xMTEuMjMwLEFTMTExNzgsTFYsMTQ3MTExMTEzNCxnb290a2l0LCwxMTEuMTExLjExMS4xNjYsMTY5Nix4eHh4eHh4eHh4eC5jb20sdGNw',
                         'source.ip': '111.111.111.230',
                         'source.asn': 11178,
                         'time.source': '2016-08-13T17:58:54+00:00',
                         'malware.name': 'gootkit',
                         'destination.ip': '111.111.111.166',
                         'destination.fqdn': 'xxxxxxxxxxx.com',
                         'destination.port': 1696,
                         'source.geolocation.cc': 'LV',
                         'protocol.transport': 'tcp',
                         },
                        {'raw': utils.base64_encode(FILE_LINES[-1]),
                         'source.ip': '198.51.100.54',
                         'source.asn': 8559,
                         'time.source': '2018-03-03T13:41:36+00:00',
                         'classification.type': 'spam',
                         'classification.identifier': 'openrelay',
                         'destination.port': 25,
                         'source.geolocation.cc': 'AT',
                         'protocol.transport': 'tcp',
<<<<<<< HEAD
                         'extra.destination.local_port': 36288,
=======
>>>>>>> 917ac901
                         }]


class TestSpamhausCERTParserBot(test.BotTestCase, unittest.TestCase):
    """
    A TestCase for SpamhausCERTParserBot.
    """

    @classmethod
    def set_bot(cls):
        cls.bot_reference = SpamhausCERTParserBot
        cls.default_input_message = EXAMPLE_REPORT

    def test_events(self):
        """ Test if correct Events have been produced. """
        self.run_bot()
        for position, event in enumerate(EXAMPLE_EVENTS_PARTS):
            event_ = EVENT_TEMPL.copy()
            event_.update(event)
            self.assertMessageEqual(position, event_)

if __name__ == '__main__':  # pragma: no cover
    unittest.main()<|MERGE_RESOLUTION|>--- conflicted
+++ resolved
@@ -89,10 +89,7 @@
                          'destination.port': 25,
                          'source.geolocation.cc': 'AT',
                          'protocol.transport': 'tcp',
-<<<<<<< HEAD
                          'extra.destination.local_port': 36288,
-=======
->>>>>>> 917ac901
                          }]
 
 
