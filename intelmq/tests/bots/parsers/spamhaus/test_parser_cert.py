# -*- coding: utf-8 -*-
import os
import unittest

import intelmq.lib.test as test
import intelmq.lib.utils as utils
from intelmq.bots.parsers.spamhaus.parser_cert import SpamhausCERTParserBot


with open(os.path.join(os.path.dirname(__file__), 'cert.txt')) as handle:
    FILE = handle.read()
FILE_LINES = FILE.splitlines()

EXAMPLE_REPORT = {"feed.url": "https://portal.spamhaus.org/cert/api.php?cert="
                              "<CERTNAME>&key=<APIKEY>",
                  'raw': utils.base64_encode(FILE),
                  "__type": "Report",
                  "feed.name": "Spamhaus Cert",
                  "time.observation": "2015-01-01T00:00:00+00:00",
                  }
EVENT_TEMPL = {"feed.url": "https://portal.spamhaus.org/cert/api.php?cert="
                           "<CERTNAME>&",
               "feed.name": "Spamhaus Cert",
               "__type": "Event",
               "classification.type": "botnet drone",
               "time.observation": "2015-01-01T00:00:00+00:00",
               }
EXAMPLE_EVENTS_PARTS = [{'source.ip': '109.126.64.2',
                         'source.asn': 12635,
                         'time.source': '2015-08-31T08:16:10+00:00',
                         'malware.name': 'asprox',
                         'destination.port': 25,
                         'source.geolocation.cc': 'AT',
                         'protocol.transport': 'tcp',
                         },
                        {'source.ip': '109.90.233.19',
                         'source.asn': 6830,
                         'time.source': '2015-08-31T08:05:51+00:00',
                         'malware.name': 'patcher',
                         'destination.port': 80,
                         'destination.fqdn': 'dxxt.sinkhole.dk',
                         'destination.ip': '212.227.20.19',
<<<<<<< HEAD
                         'extra.destination.local_port': 1036,
=======
                         'extra': '{"source.local_port": 1036}',
>>>>>>> 42ae4964
                         'source.geolocation.cc': 'AT',
                         'protocol.transport': 'tcp',
                         },
                        {'source.ip': '109.91.0.227',
                         'source.asn': 6830,
                         'time.source': '2015-08-31T09:00:57+00:00',
                         'malware.name': 'conficker',
                         'destination.port': 80,
                         'destination.ip': '216.66.15.109',
<<<<<<< HEAD
                         'extra.destination.local_port': 1430,
=======
                         'extra': '{"source.local_port": 1430}',
>>>>>>> 42ae4964
                         'source.geolocation.cc': 'AT',
                         'protocol.transport': 'tcp',
                         },
                        {'source.ip': '111.111.111.183',
                         'source.asn': 11178,
                         'time.source': '2016-08-13T17:58:59+00:00',
                         'malware.name': 'iotmirai',
                         'source.geolocation.cc': 'LV',
                         },
                        {'source.ip': '198.51.100.54',
                         'source.asn': 8559,
                         'time.source': '2018-03-03T13:41:36+00:00',
                         'classification.type': 'brute-force',
                         'classification.identifier': 'rdp',
                         'protocol.application': 'rdp',
                         'destination.port': 3389,
                         'source.geolocation.cc': 'AT',
                         'protocol.transport': 'tcp',
                         },
                        {'source.ip': '198.51.100.54',
                         'source.asn': 8559,
                         'time.source': '2018-03-03T13:41:36+00:00',
                         'classification.type': 'vulnerable service',
                         'classification.identifier': 'openrelay',
                         'protocol.application': 'smtp',
                         'destination.port': 25,
                         'source.geolocation.cc': 'AT',
                         'protocol.transport': 'tcp',
                         },
                        {'source.ip': '245.16.92.48',
                         'source.asn': 64496,
                         'time.source': '2018-03-20T13:29:12+00:00',
                         'destination.ip': '249.145.142.15',
                         'destination.port': 22,
                         'classification.type': 'brute-force',
                         'classification.identifier': 'ssh',
                         'source.geolocation.cc': 'AT',
                         'protocol.application': 'ssh',
                         'protocol.transport': 'tcp',
                         },
                        {'source.ip': '245.16.92.48',
                         'source.asn': 64496,
                         'time.source': '2018-03-20T13:29:12+00:00',
                         'destination.ip': '249.145.142.15',
                         'destination.port': 23,
                         'classification.type': 'brute-force',
                         'classification.identifier': 'telnet',
                         'source.geolocation.cc': 'AT',
                         'protocol.application': 'telnet',
                         'protocol.transport': 'tcp',
                         },
                        {'source.ip': '172.20.148.81',
                         'source.asn': 64496,
                         'time.source': '2018-03-17T13:00:32+00:00',
                         'destination.port': 80,
                         'classification.type': 'scanner',
                         'classification.identifier': 'wordpress-vulnerabilities',
                         'event_description.text': 'scanning for wordpress vulnerabilities',
                         'source.geolocation.cc': 'AT',
                         'protocol.transport': 'tcp',
                         'protocol.application': 'http',
                         },
                        {'source.ip': '172.20.148.81',
                         'source.asn': 64496,
                         'time.source': '2018-03-17T13:00:32+00:00',
                         'destination.port': 80,
                         'classification.type': 'scanner',
                         'classification.identifier': 'wordpress-login',
                         'event_description.text': 'scanning for wordpress login pages',
                         'source.geolocation.cc': 'AT',
                         'protocol.transport': 'tcp',
                         'protocol.application': 'http',
                         },
                        {'source.ip': '109.91.0.227',
                         'source.asn': 64496,
                         'time.source': '2015-08-31T09:00:57+00:00',
                         'malware.name': 's_other',
                         'destination.port': 80,
                         'destination.ip': '216.66.15.109',
<<<<<<< HEAD
                         'extra.destination.local_port': 1430,
=======
                         'extra': '{"source.local_port": 1430}',
>>>>>>> 42ae4964
                         'source.geolocation.cc': 'AT',
                         'protocol.transport': 'tcp',
                         },
                         {'classification.type': 'spam',
                         'classification.identifier': 'spamlink',
                         'malware.name': 'darkmailer2',
                         'malware.version': '1660',
                         'source.url': 'http://example.com/',
                         'protocol.transport': 'tcp',
                         'source.asn': 64496,
                         'source.geolocation.cc': 'AT',
                         'source.ip': '192.168.46.8',
                         'event_description.text': 'Link appeared in a spam email from ip in extra.spam_ip.',
                         'time.source': '2018-04-08T13:05:08+00:00',
                         'extra.spam_ip': "192.168.46.8",
                         },
                        {'source.ip': '198.51.100.54',
                         'source.asn': 64496,
                         'time.source': '2018-05-31T09:40:54+00:00',
                         'classification.type': 'brute-force',
                         'classification.identifier': 'smtp',
                         'protocol.application': 'smtp',
                         'destination.port': 25,
                         'source.geolocation.cc': 'AT',
                         'protocol.transport': 'tcp',
                         },
                        ]


class TestSpamhausCERTParserBot(test.BotTestCase, unittest.TestCase):
    """
    A TestCase for SpamhausCERTParserBot.
    """

    @classmethod
    def set_bot(cls):
        cls.bot_reference = SpamhausCERTParserBot
        cls.default_input_message = EXAMPLE_REPORT

    def test_events(self):
        """ Test if correct Events have been produced. """
        self.run_bot()
        for position, event in enumerate(EXAMPLE_EVENTS_PARTS):
            event_ = EVENT_TEMPL.copy()
            event_.update(event)
            event_['raw'] = utils.base64_encode('\n'.join((FILE_LINES[0],
                                                           FILE_LINES[1+position])))
            self.assertMessageEqual(position, event_)


if __name__ == '__main__':  # pragma: no cover
    unittest.main()<|MERGE_RESOLUTION|>--- conflicted
+++ resolved
@@ -40,11 +40,7 @@
                          'destination.port': 80,
                          'destination.fqdn': 'dxxt.sinkhole.dk',
                          'destination.ip': '212.227.20.19',
-<<<<<<< HEAD
-                         'extra.destination.local_port': 1036,
-=======
-                         'extra': '{"source.local_port": 1036}',
->>>>>>> 42ae4964
+                         'extra.source.local_port': 1036,
                          'source.geolocation.cc': 'AT',
                          'protocol.transport': 'tcp',
                          },
@@ -54,11 +50,7 @@
                          'malware.name': 'conficker',
                          'destination.port': 80,
                          'destination.ip': '216.66.15.109',
-<<<<<<< HEAD
-                         'extra.destination.local_port': 1430,
-=======
-                         'extra': '{"source.local_port": 1430}',
->>>>>>> 42ae4964
+                         'extra.source.local_port': 1430,
                          'source.geolocation.cc': 'AT',
                          'protocol.transport': 'tcp',
                          },
@@ -138,11 +130,7 @@
                          'malware.name': 's_other',
                          'destination.port': 80,
                          'destination.ip': '216.66.15.109',
-<<<<<<< HEAD
-                         'extra.destination.local_port': 1430,
-=======
-                         'extra': '{"source.local_port": 1430}',
->>>>>>> 42ae4964
+                         'extra.source.local_port': 1430,
                          'source.geolocation.cc': 'AT',
                          'protocol.transport': 'tcp',
                          },
